--- conflicted
+++ resolved
@@ -85,11 +85,7 @@
         channel-priority: strict
         activate-environment: test_env_xgcm # Defined in ci/environment.yml
         auto-update-conda: false
-<<<<<<< HEAD
-        python-version: 3.9
-=======
         python-version: ${{ matrix.python-version }}
->>>>>>> 83deab5c
         environment-file: ci/environment-core-deps.yml
         use-only-tar-bz2: true # IMPORTANT: This needs to be set for caching to work properly!
     - name: Set up conda environment
@@ -125,11 +121,7 @@
         channel-priority: strict
         activate-environment: test_env_xgcm # Defined in ci/environment.yml
         auto-update-conda: false
-<<<<<<< HEAD
-        python-version: 3.9
-=======
         python-version: ${{ matrix.python-version }}
->>>>>>> 83deab5c
         environment-file: ci/environment-upstream-dev.yml
         use-only-tar-bz2: true # IMPORTANT: This needs to be set for caching to work properly!
     - name: Set up conda environment

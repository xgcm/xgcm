--- conflicted
+++ resolved
@@ -7,20 +7,13 @@
   stale:
     runs-on: ubuntu-latest
     steps:
-<<<<<<< HEAD
-    - uses: actions/stale@main
+    - uses: actions/stale@v4
       with:
         repo-token: ${{ secrets.GITHUB_TOKEN }}
         days-before-stale: 60
         days-before-close: 30
         days-before-pr-stale: -1 # Don't mark PRs as stale
         exempt-issue-labels: 'keepOpen,In Progress'
-=======
-    - uses: actions/stale@v4
-      with:
-        repo-token: ${{ secrets.GITHUB_TOKEN }}
-        exempt-issue-labels: 'keepOpen,In Progress,bug'
->>>>>>> 38efb28a
         exempt-pr-labels: 'keepOpen,In Progress'
         stale-issue-message: |
           This issue has been marked 'stale' due to lack of recent activity.

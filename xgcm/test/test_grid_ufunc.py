import re

import dask.array  # type: ignore
import numpy as np
import pytest
import xarray as xr
from xarray.testing import assert_equal

from xgcm.grid import Grid, _select_grid_ufunc
from xgcm.grid_ufunc import (
    GridUFunc,
    _parse_grid_ufunc_signature,
    _signatures_equivalent,
    apply_as_grid_ufunc,
    as_grid_ufunc,
)


class TestParseGridUfuncSignature:
    @pytest.mark.parametrize(
        "signature, exp_in_ax_names, exp_out_ax_names, exp_in_ax_pos, exp_out_ax_pos",
        [
            ("()->()", [()], [()], [()], [()]),
            ("(X:center)->()", [("X",)], [()], [("center",)], [()]),
            ("()->(X:left)", [()], [("X",)], [()], [("left",)]),
            ("(X:center)->(X:left)", [("X",)], [("X",)], [("center",)], [("left",)]),
            ("(X:left)->(Y:center)", [("X",)], [("Y",)], [("left",)], [("center",)]),
            ("(X:left)->(Y:center)", [("X",)], [("Y",)], [("left",)], [("center",)]),
            (
                "(X:left),(X:right)->(Y:center)",
                [("X",), ("X",)],
                [("Y",)],
                [("left",), ("right",)],
                [("center",)],
            ),
            (
                "(X:center)->(Y:inner),(Y:outer)",
                [("X",)],
                [("Y",), ("Y",)],
                [("center",)],
                [("inner",), ("outer",)],
            ),
            (
                "(X:center,Y:center)->(Z:center)",
                [("X", "Y")],
                [("Z",)],
                [("center", "center")],
                [("center",)],
            ),
        ],
    )
    def test_parse_valid_signatures(
        self,
        signature,
        exp_in_ax_names,
        exp_out_ax_names,
        exp_in_ax_pos,
        exp_out_ax_pos,
    ):
        in_ax_names, out_ax_names, in_ax_pos, out_ax_pos = _parse_grid_ufunc_signature(
            signature
        )
        assert in_ax_names == exp_in_ax_names
        assert out_ax_names == exp_out_ax_names
        assert in_ax_pos == exp_in_ax_pos
        assert out_ax_pos == exp_out_ax_pos

    @pytest.mark.parametrize(
        "signature",
        [
            "(x:left)(y:left)->()",
            "(x:left),(y:left)->",
            "((x:left))->(x:left)",
            "((x:left))->(x:left)",
            "(x:left)->(x:left)," "(i)->(i)",
            "(X:centre)->()",
        ],
    )
    def test_invalid_signatures(self, signature):
        with pytest.raises(ValueError):
            _parse_grid_ufunc_signature(signature)


def create_1d_test_grid_ds(ax_name, length):

    grid_ds = xr.Dataset(
        coords={
            f"{ax_name}_c": (
                [
                    f"{ax_name}_c",
                ],
                np.arange(1, length + 1),
            ),
            f"{ax_name}_g": (
                [
                    f"{ax_name}_g",
                ],
                np.arange(0.5, length),
            ),
            f"{ax_name}_r": (
                [
                    f"{ax_name}_r",
                ],
                np.arange(1.5, length + 1),
            ),
            f"{ax_name}_i": (
                [
                    f"{ax_name}_i",
                ],
                np.arange(1.5, length),
            ),
            f"{ax_name}_o": (
                [
                    f"{ax_name}_o",
                ],
                np.arange(0.5, 10),
            ),
        }
    )

    return grid_ds


def create_1d_test_grid(ax_name, length=9):
    grid_ds = create_1d_test_grid_ds(ax_name, length)
    return Grid(
        grid_ds,
        coords={
            f"{ax_name}": {
                "center": f"{ax_name}_c",
                "left": f"{ax_name}_g",
                "right": f"{ax_name}_r",
                "inner": f"{ax_name}_i",
                "outer": f"{ax_name}_o",
            }
        },
    )


def create_2d_test_grid(ax_name_1, ax_name_2, length1=9, length2=11):
    grid_ds_1 = create_1d_test_grid_ds(ax_name_1, length1)
    grid_ds_2 = create_1d_test_grid_ds(ax_name_2, length2)

    return Grid(
        ds=xr.merge([grid_ds_1, grid_ds_2]),
        coords={
            f"{ax_name_1}": {
                "center": f"{ax_name_1}_c",
                "left": f"{ax_name_1}_g",
                "right": f"{ax_name_1}_r",
                "inner": f"{ax_name_1}_i",
                "outer": f"{ax_name_1}_o",
            },
            f"{ax_name_2}": {
                "center": f"{ax_name_2}_c",
                "left": f"{ax_name_2}_g",
                "right": f"{ax_name_2}_r",
                "inner": f"{ax_name_2}_i",
                "outer": f"{ax_name_2}_o",
            },
        },
    )


class TestGridUFunc:
    def test_stores_ufunc_kwarg_info(self):
        signature = "(X:center)->(X:left)"

        @as_grid_ufunc(signature)
        def diff_center_to_left(a):
            return a - np.roll(a, shift=-1)

        assert isinstance(diff_center_to_left, GridUFunc)
        assert diff_center_to_left.signature == signature

        with pytest.raises(TypeError, match="Unsupported keyword argument"):

            @as_grid_ufunc(signature, junk="useless")
            def diff_center_to_left(a):
                return a - np.roll(a, shift=-1)

    # TODO change test so that this passes
    @pytest.mark.xfail(reason="changed the test fixture")
    def test_input_on_wrong_positions(self):
        grid = create_1d_test_grid("depth")
        grid._ds.drop_vars("depth_o")
        da = np.sin(grid._ds.depth_g * 2 * np.pi / 9)

        with pytest.raises(ValueError, match=re.escape("(depth:outer) does not exist")):
            apply_as_grid_ufunc(
                lambda x: x, da, axis=[("depth",)], grid=grid, signature="(X:outer)->()"
            )

        with pytest.raises(ValueError, match="coordinate depth_c does not appear"):
            apply_as_grid_ufunc(
                lambda x: x,
                da,
                axis=[("depth",)],
                grid=grid,
                signature="(X:center)->()",
            )

    def test_1d_unchanging_size_no_dask(self):
        def diff_center_to_left(a):
            return a - np.roll(a, shift=-1)

        grid = create_1d_test_grid("depth")
        da = np.sin(grid._ds.depth_c * 2 * np.pi / 9)
        da.coords["depth_c"] = grid._ds.depth_c

        diffed = (da - da.roll(depth_c=-1, roll_coords=False)).data
        expected = xr.DataArray(
            diffed, dims=["depth_g"], coords={"depth_g": grid._ds.depth_g}
        )

        # Test direct application
        result = apply_as_grid_ufunc(
            diff_center_to_left,
            da,
            axis=[("depth",)],
            grid=grid,
            signature="(X:center)->(X:left)",
        )
        assert_equal(result, expected)

        # Test Grid method
        result = grid.apply_as_grid_ufunc(
            diff_center_to_left, da, axis=[("depth",)], signature="(X:center)->(X:left)"
        )
        assert_equal(result, expected)

        # Test decorator
        @as_grid_ufunc("(X:center)->(X:left)")
        def diff_center_to_left(a):
            return a - np.roll(a, shift=-1)

        result = diff_center_to_left(grid, da, axis=[("depth",)])
        assert_equal(result, expected)

    def test_1d_unchanging_size_but_padded_dask_parallelized(self):
        """
        This test checks that the process of padding a non-chunked core dimension doesn't turn it into a chunked core
        dimension. See GH #430.
        """

        def diff_center_to_left(a):
            return a[..., 1:] - a[..., :-1]

        grid = create_1d_test_grid("depth")
        da = np.sin(grid._ds.depth_c * 2 * np.pi / 9).chunk()
        da.coords["depth_c"] = grid._ds.depth_c

        diffed = (da - da.roll(depth_c=1, roll_coords=False)).data
        expected = xr.DataArray(
            diffed, dims=["depth_g"], coords={"depth_g": grid._ds.depth_g}
        ).compute()

        # Test direct application
        result = apply_as_grid_ufunc(
            diff_center_to_left,
            da,
            axis=[("depth",)],
            grid=grid,
            signature="(X:center)->(X:left)",
            boundary_width={"X": (1, 0)},
            dask="parallelized",
        ).compute()
        assert_equal(result, expected)

        # Test Grid method
        result = grid.apply_as_grid_ufunc(
            diff_center_to_left,
            da,
            axis=[("depth",)],
            signature="(X:center)->(X:left)",
            boundary_width={"X": (1, 0)},
            dask="parallelized",
        )
        assert_equal(result, expected)

        # Test decorator
        @as_grid_ufunc(
            "(X:center)->(X:left)",
            boundary_width={"X": (1, 0)},
            dask="parallelized",
        )
        def diff_center_to_left(a):
            return a[..., 1:] - a[..., :-1]

        result = diff_center_to_left(
            grid,
            da,
            axis=[("depth",)],
        ).compute()
        assert_equal(result, expected)

    def test_1d_changing_size_dask_parallelized(self):
        def interp_center_to_inner(a):
            return 0.5 * (a[:-1] + a[1:])

        grid = create_1d_test_grid("depth")
        da = xr.DataArray(
            np.arange(10, 19), dims=["depth_c"], coords={"depth_c": grid._ds.depth_c}
        ).chunk()

        expected = da.interp(depth_c=np.arange(1.5, 9), method="linear").rename(
            depth_c="depth_i"
        )

        # Test direct application
        result = apply_as_grid_ufunc(
            interp_center_to_inner,
            da,
            axis=[("depth",)],
            grid=grid,
            signature="(X:center)->(X:inner)",
            dask="parallelized",
        ).compute()
        assert_equal(result, expected)

        # Test Grid method
        result = grid.apply_as_grid_ufunc(
            interp_center_to_inner,
            da,
            axis=[("depth",)],
            signature="(X:center)->(X:inner)",
            dask="parallelized",
        ).compute()
        assert_equal(result, expected)

        # Test decorator
        @as_grid_ufunc("(X:center)->(X:inner)", dask="parallelized")
        def interp_center_to_inner(a):
            return 0.5 * (a[:-1] + a[1:])

        result = interp_center_to_inner(grid, da, axis=[("depth",)]).compute()
        assert_equal(result, expected)

    def test_1d_overlap_dask_allowed(self):
        from dask.array import map_overlap

        def diff_center_to_left(a):
            return a - np.roll(a, shift=-1)

        def diff_overlap(a):
            return map_overlap(diff_center_to_left, a, depth=1, boundary="periodic")

        grid = create_1d_test_grid("depth")
        da = np.sin(grid._ds.depth_c * 2 * np.pi / 9).chunk(1)
        da.coords["depth_c"] = grid._ds.depth_c

        diffed = (da - da.roll(depth_c=-1, roll_coords=False)).data
        expected = xr.DataArray(
            diffed, dims=["depth_g"], coords={"depth_g": grid._ds.depth_g}
        ).compute()

        # Test direct application
        result = apply_as_grid_ufunc(
            diff_overlap,
            da,
            axis=[("depth",)],
            grid=grid,
            signature="(X:center)->(X:left)",
            dask="allowed",
        ).compute()
        assert_equal(result, expected)

        # Test Grid method
        result = grid.apply_as_grid_ufunc(
            diff_overlap,
            da,
            axis=[("depth",)],
            signature="(X:center)->(X:left)",
            dask="allowed",
        )
        assert_equal(result, expected)

        # Test decorator
        @as_grid_ufunc("(X:center)->(X:left)", dask="allowed")
        def diff_overlap(a):
            return map_overlap(diff_center_to_left, a, depth=1, boundary="periodic")

        result = diff_overlap(
            grid,
            da,
            axis=[("depth",)],
        ).compute()
        assert_equal(result, expected)

    def test_apply_along_one_axis(self):
        grid = create_2d_test_grid("lon", "lat")

        def diff_center_to_left(a):
            return a - np.roll(a, shift=-1, axis=-1)

        da = grid._ds.lat_c ** 2 + grid._ds.lon_c ** 2

        diffed = (da - da.roll(lon_c=-1, roll_coords=False)).data
        expected = xr.DataArray(
            diffed,
            dims=["lat_c", "lon_g"],
            coords={"lat_c": grid._ds.lat_c, "lon_g": grid._ds.lon_g},
        )

        # Test direct application
        result = apply_as_grid_ufunc(
            diff_center_to_left,
            da,
            axis=[("lon",)],
            grid=grid,
            signature="(X:center)->(X:left)",
        )
        assert_equal(result, expected)

        # Test decorator
        @as_grid_ufunc("(X:center)->(X:left)")
        def diff_center_to_left(a):
            return a - np.roll(a, shift=-1, axis=-1)

        result = diff_center_to_left(grid, da, axis=[("lon",)])
        assert_equal(result, expected)

    # TODO test a function with padding

    def test_multiple_inputs(self):
        def inner_product_left_right(a, b):
            return np.inner(a, b)

        grid = create_1d_test_grid("depth")
        a = np.sin(grid._ds.depth_g * 2 * np.pi / 9)
        a.coords["depth_g"] = grid._ds.depth_g
        b = np.cos(grid._ds.depth_r * 2 * np.pi / 9)
        b.coords["depth_r"] = grid._ds.depth_r

        expected = xr.DataArray(np.inner(a, b))

        # Test direct application
        result = apply_as_grid_ufunc(
            inner_product_left_right,
            a,
            b,
            axis=[("depth",), ("depth",)],
            grid=grid,
            signature="(X:left),(X:right)->()",
        )
        assert_equal(result, expected)

        # Test Grid method
        result = grid.apply_as_grid_ufunc(
            inner_product_left_right,
            a,
            b,
            axis=[("depth",), ("depth",)],
            signature="(X:left),(X:right)->()",
        )
        assert_equal(result, expected)

        # Test decorator
        @as_grid_ufunc("(X:left),(X:right)->()")
        def inner_product_left_right(a, b):
            return np.inner(a, b)

        result = inner_product_left_right(grid, a, b, axis=[("depth",), ("depth",)])
        assert_equal(result, expected)

    def test_multiple_outputs(self):
        def diff_center_to_inner(a, axis):
            result = a - np.roll(a, shift=1, axis=axis)
            return np.delete(result, 0, axis)  # remove first element along axis

        def grad_to_inner(a):
            return diff_center_to_inner(a, axis=0), diff_center_to_inner(a, axis=1)

        grid = create_2d_test_grid("lon", "lat")

        a = grid._ds.lon_c ** 2 + grid._ds.lat_c ** 2

        expected_u = 2 * grid._ds.lon_i.expand_dims(dim={"lat_c": len(grid._ds.lat_c)})
        expected_u.coords["lat_c"] = grid._ds.lat_c
        expected_v = 2 * grid._ds.lat_i.expand_dims(dim={"lon_c": len(grid._ds.lon_c)})
        expected_v.coords["lon_c"] = grid._ds.lon_c

        # Test direct application
        u, v = apply_as_grid_ufunc(
            grad_to_inner,
            a,
            axis=[("lon", "lat")],
            grid=grid,
            signature="(X:center,Y:center)->(X:inner,Y:center),(X:center,Y:inner)",
        )
        assert_equal(u.T, expected_u)
        assert_equal(v, expected_v)

        # Test Grid method
        u, v = grid.apply_as_grid_ufunc(
            grad_to_inner,
            a,
            axis=[("lon", "lat")],
            signature="(X:center,Y:center)->(X:inner,Y:center),(X:center,Y:inner)",
        )
        assert_equal(u.T, expected_u)
        assert_equal(v, expected_v)

        # Test decorator
        @as_grid_ufunc("(X:center,Y:center)->(X:inner,Y:center),(X:center,Y:inner)")
        def grad_to_inner(a):
            return diff_center_to_inner(a, axis=0), diff_center_to_inner(a, axis=1)

        u, v = grad_to_inner(grid, a, axis=[("lon", "lat")])
        assert_equal(u.T, expected_u)
        assert_equal(v, expected_v)


class TestDaskNoOverlap:
    def test_chunked_non_core_dims(self):
        # Create 2D test data
        ...

    def test_chunked_core_dims_overlap_turned_off(self):
        ...


class TestDaskOverlap:
    def test_chunked_core_dims_unchanging_chunksize(self):
        def diff_center_to_left(a):
            return a[..., 1:] - a[..., :-1]

        grid = create_1d_test_grid("depth")
        da = np.sin(grid._ds.depth_c * 2 * np.pi / 9).chunk(3)
        da.coords["depth_c"] = grid._ds.depth_c

        diffed = (da - da.roll(depth_c=1, roll_coords=False)).data
        expected = xr.DataArray(
            diffed, dims=["depth_g"], coords={"depth_g": grid._ds.depth_g}
        ).compute()

        # Test direct application
        result = apply_as_grid_ufunc(
            diff_center_to_left,
            da,
            axis=[("depth",)],
            grid=grid,
            signature="(X:center)->(X:left)",
            boundary_width={"X": (1, 0)},
            dask="allowed",
            map_overlap=True,
        ).compute()
        assert_equal(result, expected)

        # Test Grid method
        result = grid.apply_as_grid_ufunc(
            diff_center_to_left,
            da,
            axis=[("depth",)],
            signature="(X:center)->(X:left)",
            boundary_width={"X": (1, 0)},
            dask="allowed",
            map_overlap=True,
        )
        assert_equal(result, expected)

        # Test decorator
        @as_grid_ufunc(
            "(X:center)->(X:left)",
            boundary_width={"X": (1, 0)},
            dask="allowed",
            map_overlap=True,
        )
        def diff_center_to_left(a):
            return a[..., 1:] - a[..., :-1]

        result = diff_center_to_left(
            grid,
            da,
            axis=[("depth",)],
        ).compute()
        assert_equal(result, expected)

    @pytest.mark.xfail
    def test_num_tasks_regression(self):
        # Assert numbr of tasks in optimized graph is <= some hardcoded number
        # Obtain that number from the old performance initially
        raise NotImplementedError

    @pytest.mark.xfail
    def test_gave_axis_but_no_corresponding_boundary_width(self):
        # TODO this should default to zero
        raise NotImplementedError

    def test_zero_width_boundary(self):
        def increment(x):
            """Mocking up a function which can only act on in-memory arrays, and requires no padding"""
            if isinstance(x, np.ndarray):
                return np.add(x, 1)
            else:
                raise TypeError

        grid = create_1d_test_grid("depth")
        a = np.sin(grid._ds.depth_g * 2 * np.pi / 9).chunk(2)
        a.coords["depth_g"] = grid._ds.depth_g

        expected = a + 1
        result = apply_as_grid_ufunc(
            increment,
            a,
            axis=[("depth",)],
            grid=grid,
            signature="(X:left)->(X:left)",
            boundary_width=None,
            dask="allowed",
            map_overlap=True,
        ).compute()
        assert_equal(result, expected)

        # in this case the result should be the same as using just map_blocks
        expected_data = dask.array.map_blocks(increment, a.data)
        np.testing.assert_equal(result.data, expected_data)

    @pytest.mark.skip
    def test_only_some_core_dims_are_chunked(self):
        raise NotImplementedError

    def test_raise_when_ufunc_changes_chunksize(self):
        @as_grid_ufunc(
            "(X:outer)->(X:center)",
            boundary_width={"X": (1, 0)},
            dask="allowed",
            map_overlap=True,
        )
        def diff_outer_to_center(a):
            """Mocking up a function which can only act on in-memory arrays, and requires no padding"""
            if isinstance(a, np.ndarray):
                return a[..., 1:] - a[..., :-1]
            else:
                raise TypeError

        grid = create_1d_test_grid("depth")
        da = np.sin(grid._ds.depth_o * 2 * np.pi / 9).chunk(3)
        da.coords["depth_o"] = grid._ds.depth_o

        with pytest.raises(
            NotImplementedError, match="includes one of the axis positions"
        ):
            diff_outer_to_center(
                grid,
                da,
                axis=[("depth",)],
            ).compute()

    def test_multiple_inputs(self):
        @as_grid_ufunc(
            "(X:left),(X:right)->(X:center)",
            boundary_width=None,
            map_overlap=True,
            dask="allowed",
        )
        def multiply_left_right(a, b):
            """Mocking up a function which can only act on in-memory arrays, and requires no padding"""
            if isinstance(a, np.ndarray) and isinstance(b, np.ndarray):
                return np.multiply(a, b)
            else:
                raise TypeError

        grid = create_1d_test_grid("depth")
        a = np.sin(grid._ds.depth_g * 2 * np.pi / 9).chunk(2)
        a.coords["depth_g"] = grid._ds.depth_g
        b = np.cos(grid._ds.depth_r * 2 * np.pi / 9).chunk(2)
        b.coords["depth_r"] = grid._ds.depth_r

        depth_c_coord = xr.DataArray(np.arange(1, 10), dims="depth_c")
        expected = xr.DataArray(
            np.multiply(a.data, b.data),
            dims=["depth_c"],
            coords={"depth_c": depth_c_coord},
        )

        result = multiply_left_right(grid, a, b, axis=[("depth",), ("depth",)])
        assert_equal(result, expected)

    def test_multiple_outputs(self):
        def diff_center_to_inner(a, axis):
            result = a - np.roll(a, shift=1, axis=axis)
            return np.delete(result, 0, axis)  # remove first element along axis

        def grad_to_inner(a):
            return diff_center_to_inner(a, axis=0), diff_center_to_inner(a, axis=1)

        grid = create_2d_test_grid("lon", "lat")

        a = (grid._ds.lon_c ** 2 + grid._ds.lat_c ** 2).chunk(1)

        # Test direct application
        with pytest.raises(NotImplementedError, match="multiple outputs"):
            apply_as_grid_ufunc(
                grad_to_inner,
                a,
                axis=[("lon", "lat")],
                grid=grid,
                signature="(X:center,Y:center)->(X:inner,Y:center),(X:center,Y:inner)",
                map_overlap=True,
                dask="allowed",
            )


<<<<<<< HEAD
class TestMapOverlapGridops:
    def test_chunked_core_dims_unchanging_chunksize_center_to_right(self):
        # attempt to debug GH #438

        grid = create_1d_test_grid("depth")
        da = np.sin(grid._ds.depth_c * 2 * np.pi / 9).chunk(1)
        da.coords["depth_c"] = grid._ds.depth_c

        diffed = (da.roll(depth_c=-1, roll_coords=False) - da).data
        expected = xr.DataArray(
            diffed, dims=["depth_r"], coords={"depth_r": grid._ds.depth_r}
        ).compute()

        result = grid.diff(da, axis="depth", to="right").compute()
        assert_equal(result, expected)

    def test_chunked_core_dims_unchanging_chunksize_center_to_right_2d(self):
        # attempt to debug GH #440

        grid = create_2d_test_grid("depth", "y")

        da = (grid._ds.depth_c ** 2 + grid._ds.y_c ** 2).chunk(3)
        da.coords["depth_c"] = grid._ds.depth_c
        da.coords["y_c"] = grid._ds.y_c

        diffed = (da.roll(depth_c=-1, roll_coords=False) - da).data
        expected = xr.DataArray(
            diffed,
            dims=["depth_r", "y_c"],
            coords={"depth_r": grid._ds.depth_r, "y_c": grid._ds.y_c},
        ).compute()

        result = grid.diff(da, axis="depth", to="right").compute()
        assert_equal(result, expected)
=======
# TODO tests for handling dask in gri.diff etc. should eventually live in test_grid.py
def test_grid_diff_center_to_right_1d():
    grid = create_1d_test_grid("depth")
    da = np.sin(grid._ds.depth_c * 2 * np.pi / 9).chunk(1)
    da.coords["depth_c"] = grid._ds.depth_c

    diffed = (da.roll(depth_c=-1, roll_coords=False) - da).data
    expected = xr.DataArray(
        diffed, dims=["depth_r"], coords={"depth_r": grid._ds.depth_r}
    ).compute()

    result = grid.diff(da, axis="depth", to="right").compute()
    assert_equal(result, expected)
>>>>>>> 01f59f7a


class TestSignaturesEquivalent:
    def test_equivalent(self):
        sig1 = "(X:center)->(X:left)"
        sig2 = "(X:center)->(X:left)"
        assert _signatures_equivalent(sig1, sig2)

        sig3 = "(Y:center)->(Y:left)"
        assert _signatures_equivalent(sig1, sig3)

    def test_not_equivalent(self):
        sig1 = "(X:center)->(X:left)"
        sig2 = "(X:center)->(X:center)"
        assert not _signatures_equivalent(sig1, sig2)

        sig3 = "(X:center)->(Y:left)"
        assert not _signatures_equivalent(sig1, sig3)

        sig4 = "(X:center,X:center)->(X:left)"
        assert not _signatures_equivalent(sig1, sig4)

    def test_no_indices(self):
        sig = "()->()"
        assert _signatures_equivalent(sig, sig)


class GridOpsMockUp:
    """
    Container that stores some mocked-up grid ufuncs to look through.
    Intended to be used as if it were the gridops.py module file.
    """

    @staticmethod
    @as_grid_ufunc(signature="(X:center)->(X:left)")
    def diff_center_to_left(a):
        return a - np.roll(a, -1)

    @staticmethod
    @as_grid_ufunc(signature="(X:center)->(X:right)")
    def diff_center_to_right_fill(a):
        return np.roll(a, 1) - a

    @staticmethod
    @as_grid_ufunc(signature="(X:center)->(X:right)")
    def diff_center_to_right_extend(a):
        return np.roll(a, 1) - a

    @staticmethod
    @as_grid_ufunc(signature="()->()")
    def pass_through_kwargs(**kwargs):
        return kwargs


class TestGridUFuncDispatch:
    def test_select_ufunc(self):
        gridufunc, _ = _select_grid_ufunc(
            "diff", "(X:center)->(X:left)", module=GridOpsMockUp
        )
        assert gridufunc is GridOpsMockUp.diff_center_to_left

    def test_select_ufunc_equivalent_signature(self):
        gridufunc, _ = _select_grid_ufunc(
            "diff", "(Y:center)->(Y:left)", module=GridOpsMockUp
        )
        assert gridufunc is GridOpsMockUp.diff_center_to_left

        with pytest.raises(NotImplementedError):
            _select_grid_ufunc("diff", "(X:center)->(Y:left)", module=GridOpsMockUp)

    def test_select_ufunc_wrong_signature(self):
        with pytest.raises(NotImplementedError):
            _select_grid_ufunc("diff", "(X:center)->(X:center)", module=GridOpsMockUp)

    @pytest.mark.xfail(reason="currently no need for this")
    def test_select_ufunc_by_kwarg(self):
        gridufunc, _ = _select_grid_ufunc(
            "diff", "(X:center)->(X:right)", module=GridOpsMockUp, boundary="fill"
        )
        assert gridufunc is GridOpsMockUp.diff_center_to_right_fill

        with pytest.raises(NotImplementedError):
            _select_grid_ufunc(
                "diff",
                "(X:center)->(X:right)",
                module=GridOpsMockUp,
                boundary="nonsense",
            )

    @pytest.mark.xfail
    def test_pass_through_other_kwargs(self):
        # TODO put this in test_grid.py instead?
        gridufunc, _ = _select_grid_ufunc(
            "pass", "()->()", module=GridOpsMockUp, boundary="fill"
        )
        assert gridufunc(a=1) == {"a": 1}<|MERGE_RESOLUTION|>--- conflicted
+++ resolved
@@ -702,7 +702,7 @@
             )
 
 
-<<<<<<< HEAD
+# TODO tests for handling dask in gri.diff etc. should eventually live in test_grid.py
 class TestMapOverlapGridops:
     def test_chunked_core_dims_unchanging_chunksize_center_to_right(self):
         # attempt to debug GH #438
@@ -737,21 +737,6 @@
 
         result = grid.diff(da, axis="depth", to="right").compute()
         assert_equal(result, expected)
-=======
-# TODO tests for handling dask in gri.diff etc. should eventually live in test_grid.py
-def test_grid_diff_center_to_right_1d():
-    grid = create_1d_test_grid("depth")
-    da = np.sin(grid._ds.depth_c * 2 * np.pi / 9).chunk(1)
-    da.coords["depth_c"] = grid._ds.depth_c
-
-    diffed = (da.roll(depth_c=-1, roll_coords=False) - da).data
-    expected = xr.DataArray(
-        diffed, dims=["depth_r"], coords={"depth_r": grid._ds.depth_r}
-    ).compute()
-
-    result = grid.diff(da, axis="depth", to="right").compute()
-    assert_equal(result, expected)
->>>>>>> 01f59f7a
 
 
 class TestSignaturesEquivalent:

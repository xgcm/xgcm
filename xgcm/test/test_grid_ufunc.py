--- conflicted
+++ resolved
@@ -207,15 +207,12 @@
             axis=[("depth",)],
             grid=grid,
             signature="(X:center)->(X:left)",
-<<<<<<< HEAD
-=======
         )
         assert_equal(result, expected)
 
         # Test Grid method
         result = grid.apply_as_grid_ufunc(
             diff_center_to_left, da, axis=[("depth",)], signature="(X:center)->(X:left)"
->>>>>>> a1bb4930
         )
         assert_equal(result, expected)
 
@@ -320,19 +317,11 @@
         ).compute()
         assert_equal(result, expected)
 
-<<<<<<< HEAD
-=======
-    @pytest.mark.xfail(reason="Need to fix PR #371")
->>>>>>> a1bb4930
     def test_apply_along_one_axis(self):
         grid = create_2d_test_grid("lon", "lat")
 
         def diff_center_to_left(a):
-<<<<<<< HEAD
             return a - np.roll(a, shift=-1, axis=-1)
-=======
-            return a - np.roll(a, shift=-1)
->>>>>>> a1bb4930
 
         da = grid._ds.lat_c ** 2 + grid._ds.lon_c ** 2
 
@@ -356,11 +345,7 @@
         # Test decorator
         @as_grid_ufunc("(X:center)->(X:left)")
         def diff_center_to_left(a):
-<<<<<<< HEAD
             return a - np.roll(a, shift=-1, axis=-1)
-=======
-            return a - np.roll(a, shift=-1)
->>>>>>> a1bb4930
 
         result = diff_center_to_left(grid, da, axis=[("lon",)])
         assert_equal(result, expected)

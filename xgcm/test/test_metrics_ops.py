--- conflicted
+++ resolved
@@ -6,29 +6,18 @@
 from xgcm.grid import Grid
 from xgcm.test.datasets import datasets_grid_metric
 
-<<<<<<< HEAD
-=======
-
 GRID_UFUNC_REFACTOR_ERR = (
     "Metrics have not yet been implemented for the grid ufunc refactor"
 )
 
->>>>>>> 2bce3651
 
 @pytest.mark.parametrize(
     "funcname",
     [
-<<<<<<< HEAD
         "interp",
         "diff",
         "min",
         "max",
-=======
-        pytest.param("interp", marks=pytest.mark.xfail(reason=GRID_UFUNC_REFACTOR_ERR)),
-        pytest.param("diff", marks=pytest.mark.xfail(reason=GRID_UFUNC_REFACTOR_ERR)),
-        pytest.param("min", marks=pytest.mark.xfail(reason=GRID_UFUNC_REFACTOR_ERR)),
-        pytest.param("max", marks=pytest.mark.xfail(reason=GRID_UFUNC_REFACTOR_ERR)),
->>>>>>> 2bce3651
         "cumsum",
     ],
 )
@@ -96,17 +85,10 @@
 @pytest.mark.parametrize(
     "funcname",
     [
-<<<<<<< HEAD
         "interp",
         "diff",
         "min",
         "max",
-=======
-        pytest.param("interp", marks=pytest.mark.xfail(reason=GRID_UFUNC_REFACTOR_ERR)),
-        pytest.param("diff", marks=pytest.mark.xfail(reason=GRID_UFUNC_REFACTOR_ERR)),
-        pytest.param("min", marks=pytest.mark.xfail(reason=GRID_UFUNC_REFACTOR_ERR)),
-        pytest.param("max", marks=pytest.mark.xfail(reason=GRID_UFUNC_REFACTOR_ERR)),
->>>>>>> 2bce3651
         "cumsum",
         pytest.param(
             "derivative", marks=pytest.mark.xfail(reason=GRID_UFUNC_REFACTOR_ERR)

import numpy as np
import pytest
import xarray as xr

from xgcm import Grid, metadata_parsers, sgrid

from .datasets import all_sgrid  # noqa: F401
from .datasets import nonperiodic_1d  # noqa: F401


class TestSGRID:
    def test_valid_sgrid(self, all_sgrid):
        # Check valid SGRID datasets are identified as such
        ds, periodic, expected = all_sgrid
        assert sgrid.assert_valid_sgrid(ds)

    def test_invalid_sgrid(self, nonperiodic_1d):
        # Check non-valid SGRID datasets are identified as such
        # TODO: Is there a more rigorous way to check? Construct dataset with no conventions?
        ds, periodic, expected = nonperiodic_1d
        assert not sgrid.assert_valid_sgrid(ds)

    def test_valid_get_grid(self, all_sgrid):
        # Check valid SGRID datasets have correct variable returned
        ds, periodic, expected = all_sgrid
        assert ds[sgrid.get_sgrid_grid(ds)].attrs.get("cf_role") == "grid_topology"

    def test_invalid_get_grid(self, nonperiodic_1d):
        # Check invalid SGRID datasets raise error
        ds, periodic, expected = nonperiodic_1d
        msg = "Could not find identify SGRID grid in input dataset."
        with pytest.raises(
            ValueError,
            match=msg,
        ):
            sgrid.get_sgrid_grid(ds)

    def test_4D_sgrid(self):
        # Check 1D grid raises the expected error (Sgrid designed for 2D and 3D)

        ds = xr.Dataset(
            {
                "grid": (
                    (),
                    np.array(1, dtype="int32"),
                    {
                        "cf_role": "grid_topology",
                        "topology_dimension": 4,
                    },
                ),
            },
            attrs={"Conventions": "SGRID-0.3"},
        )
<<<<<<< HEAD
        msg = "SGRID expected dataset with 1-3 spatial dimensions but got 4 in variable '.*'."
=======
        msg = (
            f"SGRID expected dataset with 1-3 spatial dimensions but "
            f"got 4 in variable '.*'."
        )
>>>>>>> a602e827
        with pytest.raises(
            ValueError,
            match=msg,
        ):
            Grid(ds)

    def test_get_all_axes(self, all_sgrid):
        # Check valid SGRID datasets generate expected axes for 2D, 2D+vert, 3D datasets
        ds, periodic, expected = all_sgrid
        assert sgrid.get_all_axes(ds) == expected["axes"].keys()

    def test_get_axis_positions_and_coords(self, all_sgrid):
        # Check valid SGRID datasets generate expected coordinates
        # for 2D, 2D+vert, 3D datasets
        ds, periodic, expected = all_sgrid
        for ax in sgrid.get_all_axes(ds):
            assert sgrid.get_axis_positions_and_coords(ds, ax) == expected["axes"][ax]

    def test_parse_sgrid(self, all_sgrid):
        # check parsing SGRID returns corect coordinates for 2D 2D+vert and 3D grids
        ds, periodic, expected = all_sgrid
        _, parsed_kwargs = metadata_parsers.parse_sgrid(ds)
        assert parsed_kwargs["coords"] == expected["axes"]


# TODO: Currently comodo datasets are tested in test_grid.py as per pre-refactor
#  Consider introducing a set of COMODO datasets and testing here using a
#  similar structure to the TestSGRID class above


# TODO: Add similar TestCF class once #568 is completed


# TODO: currently parse_metadata in metadata_parsers.py is not directly tested
#  This will need doing as a hierachy is developed and conflicting use cases found.<|MERGE_RESOLUTION|>--- conflicted
+++ resolved
@@ -51,14 +51,7 @@
             },
             attrs={"Conventions": "SGRID-0.3"},
         )
-<<<<<<< HEAD
         msg = "SGRID expected dataset with 1-3 spatial dimensions but got 4 in variable '.*'."
-=======
-        msg = (
-            f"SGRID expected dataset with 1-3 spatial dimensions but "
-            f"got 4 in variable '.*'."
-        )
->>>>>>> a602e827
         with pytest.raises(
             ValueError,
             match=msg,

--- conflicted
+++ resolved
@@ -808,12 +808,8 @@
 @pytest.mark.skipif(numba is None, reason="numba required")
 def test_grid_transform_noname_data(multidim_cases):
     """Check handling of a `da` input without name"""
-<<<<<<< HEAD
-    source, grid_kwargs, target, transform_kwargs, expected, error_flag = multidim_cases
-=======
     source, grid_kwargs, target, transform_kwargs, _, _ = multidim_cases
->>>>>>> b5e94992
-
+  
     axis = list(grid_kwargs["coords"].keys())[0]
 
     grid = Grid(source, periodic=False, **grid_kwargs)

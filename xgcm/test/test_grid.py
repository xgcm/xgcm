--- conflicted
+++ resolved
@@ -2,7 +2,7 @@
 import pytest
 import xarray as xr
 
-from xgcm.grid import Grid
+from xgcm.grid import Axis, Grid
 
 from .datasets import all_2d  # noqa: F401
 from .datasets import all_datasets  # noqa: F401
@@ -973,10 +973,6 @@
     manual_result = func_manual(
         ds.tracer, axis, boundary=boundary, fill_value=fill_value
     )
-<<<<<<< HEAD
-    # assert 1 == 0
-    xr.testing.assert_allclose(global_result, manual_result)
-=======
     xr.testing.assert_allclose(global_result, manual_result)
 
 
@@ -1118,5 +1114,4 @@
                 {"Y": xr.DataArray()},
                 axis="X",
                 other_component=[{"wrong": xr.DataArray()}, {"Y": xr.DataArray()}],
-            )
->>>>>>> 3177b795
+            )
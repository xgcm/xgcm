--- conflicted
+++ resolved
@@ -707,7 +707,6 @@
         xr.testing.assert_allclose(serial, full)
 
 
-<<<<<<< HEAD
 def test_invalid_boundary_error():
     ds = datasets["1d_left"]
     with pytest.raises(ValueError):
@@ -721,6 +720,7 @@
     with pytest.raises(ValueError):
         Grid(ds, boundary=0)
 
+        
 def test_invalid_fill_value_error():
     ds = datasets["1d_left"]
     with pytest.raises(ValueError):
@@ -729,7 +729,8 @@
         Grid(ds, fill_value="bad")
     with pytest.raises(ValueError):
         Grid(ds, fill_value={"X": "bad"})
-=======
+
+
 @pytest.mark.parametrize(
     "funcname",
     [
@@ -766,5 +767,4 @@
             assert set(result.coords) == set(base_coords)
             #
             result = func(ds.tracer, axis_name, keep_coords=True)
-            assert set(result.coords) == set(base_coords + augmented_coords)
->>>>>>> 034b1799
+            assert set(result.coords) == set(base_coords + augmented_coords)
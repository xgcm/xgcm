--- conflicted
+++ resolved
@@ -3,33 +3,24 @@
 import itertools
 import operator
 import warnings
-
-<<<<<<< HEAD
-import docrep  # type: ignore
-=======
->>>>>>> 3177b795
+from collections import OrderedDict
+
 import numpy as np
 import xarray as xr
 from dask.array import Array as Dask_Array
 
 from . import comodo, gridops
-<<<<<<< HEAD
 from .grid_ufunc import (
     VALID_POSITION_NAMES,
-    GridUFunc,
-    _signatures_equivalent,
-=======
-from .duck_array_ops import _apply_boundary_condition, _pad_array, concatenate
-from .grid_ufunc import (
     GridUFunc,
     _check_data_input,
     _GridUFuncSignature,
     _has_chunked_core_dims,
     _maybe_unpack_vector_component,
->>>>>>> 3177b795
     apply_as_grid_ufunc,
 )
 from .metrics import iterate_axis_combinations
+from .padding import _XGCM_BOUNDARY_KWARG_TO_XARRAY_PAD_KWARG
 
 try:
     import numba  # type: ignore
@@ -38,11 +29,6 @@
 except ImportError:
     numba = None
 
-<<<<<<< HEAD
-from typing import Any, Dict, Iterable, Mapping, Tuple, Union
-
-docstrings = docrep.DocstringProcessor(doc_key="My doc string")
-=======
 from typing import (
     Any,
     Callable,
@@ -61,7 +47,6 @@
     from typing import Literal
 except ImportError:
     from typing_extensions import Literal  # type: ignore
->>>>>>> 3177b795
 
 
 def _maybe_promote_str_to_list(a):
@@ -73,13 +58,6 @@
 
 
 _VALID_BOUNDARY = [None, "fill", "extend", "periodic"]
-
-
-_XGCM_BOUNDARY_KWARG_TO_XARRAY_PAD_KWARG = {
-    "periodic": "wrap",
-    "fill": "constant",
-    "extend": "edge",
-}
 
 
 def default_boundary():
@@ -101,8 +79,6 @@
         boundary="periodic",
         fill_value=np.NAN,
     ):
-<<<<<<< HEAD
-=======
         """
         Create a new Axis object from an input dataset.
 
@@ -138,7 +114,7 @@
             boundary kwarg when calling specific methods.
         fill_value : float, optional
             The value to use in the boundary condition when `boundary='fill'`.
->>>>>>> 3177b795
+        """
 
         # check all inputted values are valid here
 
@@ -187,648 +163,17 @@
     def coords(self) -> Mapping[str, str]:
         return self._coords
 
-<<<<<<< HEAD
     @property
     def default_shifts(self) -> Mapping[str, str]:
         return self._default_shifts
-=======
-    def _neighbor_binary_func(
-        self,
-        da,
-        f,
-        to,
-        boundary=None,
-        fill_value=None,
-        boundary_discontinuity=None,
-        vector_partner=None,
-        keep_coords=False,
-    ):
-        """
-        Apply a function to neighboring points.
->>>>>>> 3177b795
 
     @property
     def boundary(self) -> str:
         return self._boundary
 
-<<<<<<< HEAD
     @property
     def fill_value(self) -> float:
         return self._fill_value
-=======
-            * None:  Do not apply any boundary conditions. Raise an error if
-              boundary conditions are required for the operation.
-            * 'fill':  Set values outside the array boundary to fill_value
-              (i.e. a Dirichlet boundary condition.)
-            * 'extend': Set values outside the array to the nearest array
-              value. (i.e. a limited form of Neumann boundary condition.)
-        fill_value : float, optional
-            The value to use in the boundary condition with `boundary='fill'`.
-        vector_partner : dict, optional
-            A single key (string), value (DataArray)
-        keep_coords : boolean, optional
-            Preserves compatible coordinates. False by default.
-
-        Returns
-        -------
-        da_i : xarray.DataArray
-            The differenced data
-        """
-        warnings.warn(
-            "From version 0.8.0 the Axis computation methods will be removed, "
-            "in favour of using the Grid computation methods instead. "
-            f"i.e. use `Grid.{f}` instead of `Axis.{f}`",
-            FutureWarning,
-        )
-
-        position_from, dim = self._get_position_name(da)
-        if to is None:
-            to = self._default_shifts[position_from]
-
-        if boundary is None:
-            boundary = self.boundary
-        if fill_value is None:
-            fill_value = self.fill_value
-
-        data_new = self._neighbor_binary_func_raw(
-            da,
-            f,
-            to,
-            boundary=boundary,
-            fill_value=fill_value,
-            boundary_discontinuity=boundary_discontinuity,
-            vector_partner=vector_partner,
-        )
-        # wrap in a new xarray wrapper
-        da_new = self._wrap_and_replace_coords(da, data_new, to, keep_coords)
-
-        return da_new
-
-    def _neighbor_binary_func_raw(
-        self,
-        da,
-        f,
-        to,
-        boundary=None,
-        fill_value=0.0,
-        boundary_discontinuity=None,
-        vector_partner=None,
-        position_check=True,
-    ):
-
-        # get the two neighboring sets of raw data
-        data_left, data_right = self._get_neighbor_data_pairs(
-            da,
-            to,
-            boundary=boundary,
-            fill_value=fill_value,
-            boundary_discontinuity=boundary_discontinuity,
-            vector_partner=vector_partner,
-            position_check=position_check,
-        )
-
-        # apply the function
-        data_new = f(data_left, data_right)
-
-        return data_new
-
-    def _get_edge_data(
-        self,
-        da,
-        is_left_edge=True,
-        boundary=None,
-        fill_value=0.0,
-        ignore_connections=False,
-        vector_partner=None,
-        boundary_discontinuity=None,
-    ):
-        """Get the appropriate edge data given axis connectivity and / or
-        boundary conditions.
-        """
-
-        position, this_dim = self._get_position_name(da)
-        this_axis_num = da.get_axis_num(this_dim)
-
-        def face_edge_data(fnum, face_axis, count=1):
-            # get the edge data for a single face
-
-            # There will not necessarily be connection data for every face
-            # for every axis. If there is no connection data, fnum will not
-            # be a key for self._connections.
-
-            if fnum in self._connections:
-                # it should always be a len 2 tuple
-                face_connection = self._connections[fnum][0 if is_left_edge else 1]
-            else:
-                face_connection = None
-
-            if (face_connection is None) or ignore_connections:
-                # no connection: use specified boundary condition instead
-                if self._facedim:
-                    da_face = da.isel(**{self._facedim: slice(fnum, fnum + 1)})
-                else:
-                    da_face = da
-                return _apply_boundary_condition(
-                    da_face,
-                    this_dim,
-                    is_left_edge,
-                    boundary=boundary,
-                    fill_value=fill_value,
-                )
-
-            neighbor_fnum, neighbor_axis, reverse = face_connection
-
-            # check for consistency
-            if face_axis is None:
-                assert neighbor_fnum is None
-
-            # Build up a slice that selects the correct edge region for a
-            # given face. We work directly with variables rather than
-            # DataArrays in the hopes of greater efficiency, avoiding
-            # indexing / alignment
-
-            # Start with getting all the data
-            edge_slice = [slice(None)] * da.ndim
-            if face_axis is not None:
-                # get the neighbor face
-                edge_slice[face_axis] = slice(neighbor_fnum, neighbor_fnum + 1)
-
-            data = da
-            # vector_partner is a one-entry dictionary
-            # - key is an axis identifier (e.g. 'X')
-            # - value is a DataArray
-            if vector_partner:
-                vector_partner_axis_name = next(iter(vector_partner))
-                if neighbor_axis.name == vector_partner_axis_name:
-                    data = vector_partner[vector_partner_axis_name]
-                    if reverse:
-                        raise NotImplementedError(
-                            "Don't know how to handle "
-                            "vectors with reversed "
-                            "connections."
-                        )
-            # TODO: there is still lots to figure out here regarding vectors.
-            # What we have currently works fine for vectors oriented normal
-            # to the axis (e.g. interp and diff u along x axis)
-            # It does NOT work for vectors tangent to the axis
-            # (e.g. interp and diff v along x axis)
-            # That is a pretty hard problem to solve, because rotating these
-            # faces also mixes up left vs right position. The solution will be
-            # quite involved and will probably require the edge points to be
-            # populated.
-            # I don't even know how to detect the fail case, let alone solve it.
-
-            neighbor_edge_dim = neighbor_axis.coords[position]
-            neighbor_edge_axis_num = data.get_axis_num(neighbor_edge_dim)
-            if is_left_edge and not reverse:
-                neighbor_edge_slice = slice(-count, None)
-            else:
-                neighbor_edge_slice = slice(None, count)
-            edge_slice[neighbor_edge_axis_num] = neighbor_edge_slice
-
-            # the orthogonal dimension need to be reoriented if we are
-            # connected to the other axis. Is this because of some deep
-            # topological principle?
-            if neighbor_axis is not self:
-                ortho_axis = da.get_axis_num(self.coords[position])
-                ortho_slice = slice(None, None, -1)
-                edge_slice[ortho_axis] = ortho_slice
-
-            edge = data.variable[tuple(edge_slice)].data
-
-            # the axis of the edge on THIS face is not necessarily the same
-            # as the axis on the OTHER face
-            if neighbor_axis is not self:
-                edge = edge.swapaxes(neighbor_edge_axis_num, this_axis_num)
-
-            return edge
-
-        if self._facedim:
-            face_axis_num = da.get_axis_num(self._facedim)
-            arrays = [
-                face_edge_data(fnum, face_axis_num) for fnum in da[self._facedim].values
-            ]
-            edge_data = concatenate(arrays, face_axis_num)
-        else:
-            edge_data = face_edge_data(None, None)
-        if self._periodic:
-            if boundary_discontinuity:
-                if is_left_edge:
-                    edge_data = edge_data - boundary_discontinuity
-                elif not is_left_edge:
-                    edge_data = edge_data + boundary_discontinuity
-        return edge_data
-
-    def _extend_left(
-        self,
-        da,
-        boundary=None,
-        fill_value=0.0,
-        ignore_connections=False,
-        vector_partner=None,
-        boundary_discontinuity=None,
-    ):
-
-        axis_num = self._get_axis_dim_num(da)
-        kw = dict(
-            is_left_edge=True,
-            boundary=boundary,
-            fill_value=fill_value,
-            ignore_connections=ignore_connections,
-            vector_partner=vector_partner,
-            boundary_discontinuity=boundary_discontinuity,
-        )
-        edge_data = self._get_edge_data(da, **kw)
-        return concatenate([edge_data, da.data], axis=axis_num)
-
-    def _extend_right(
-        self,
-        da,
-        boundary=None,
-        fill_value=0.0,
-        ignore_connections=False,
-        vector_partner=None,
-        boundary_discontinuity=None,
-    ):
-        axis_num = self._get_axis_dim_num(da)
-        kw = dict(
-            is_left_edge=False,
-            boundary=boundary,
-            fill_value=fill_value,
-            ignore_connections=ignore_connections,
-            vector_partner=vector_partner,
-            boundary_discontinuity=boundary_discontinuity,
-        )
-        edge_data = self._get_edge_data(da, **kw)
-        return concatenate([da.data, edge_data], axis=axis_num)
-
-    def _get_neighbor_data_pairs(
-        self,
-        da,
-        position_to,
-        boundary=None,
-        fill_value=0.0,
-        ignore_connections=False,
-        boundary_discontinuity=None,
-        vector_partner=None,
-        position_check=True,
-    ):
-
-        position_from, dim = self._get_position_name(da)
-        axis_num = da.get_axis_num(dim)
-
-        boundary_kwargs = dict(
-            boundary=boundary,
-            fill_value=fill_value,
-            ignore_connections=ignore_connections,
-            vector_partner=vector_partner,
-            boundary_discontinuity=boundary_discontinuity,
-        )
-
-        valid_positions = ["outer", "inner", "left", "right", "center"]
-
-        if position_to == position_from:
-            raise ValueError("Can't get neighbor pairs for the same position.")
-
-        if position_to not in valid_positions:
-            raise ValueError(
-                "`%s` is not a valid axis position name. Valid "
-                "names are %r." % (position_to, valid_positions)
-            )
-
-        # This prevents the grid generation to work, I added an optional
-        # kwarg that deactivates this check
-        # (only set False from autogenerate/generate_grid_ds)
-
-        if position_check:
-            if position_to not in self.coords:
-                raise ValueError(
-                    "This axis doesn't contain a `%s` position" % position_to
-                )
-
-        transition = (position_from, position_to)
-
-        if (transition == ("outer", "center")) or (transition == ("center", "inner")):
-            # don't need any edge values
-            left = da.isel(**{dim: slice(None, -1)}).data
-            right = da.isel(**{dim: slice(1, None)}).data
-        elif (transition == ("center", "outer")) or (transition == ("inner", "center")):
-            # need both edge values
-            left = self._extend_left(da, **boundary_kwargs)
-            right = self._extend_right(da, **boundary_kwargs)
-        elif transition == ("center", "left") or transition == ("right", "center"):
-            # need to slice *after* getting edge because otherwise we could
-            # mess up complicated connections (e.g. cubed-sphere)
-            left = self._extend_left(da, **boundary_kwargs)
-            # unfortunately left is not an xarray so we have to slice
-            # it the long numpy way
-            slc = axis_num * (slice(None),) + (slice(0, -1),)
-            left = left[slc]
-            right = da.data
-        elif transition == ("center", "right") or transition == ("left", "center"):
-            # need to slice *after* getting edge because otherwise we could
-            # mess up complicated connections (e.g. cubed-sphere)
-            right = self._extend_right(da, **boundary_kwargs)
-            # unfortunately left is not an xarray so we have to slice
-            # it the long numpy way
-            slc = axis_num * (slice(None),) + (slice(1, None),)
-            right = right[slc]
-            left = da.data
-        else:
-            raise NotImplementedError(
-                " to ".join(transition) + " transition not yet supported."
-            )
-
-        return left, right
-
-    def interp(
-        self,
-        da,
-        to=None,
-        boundary=None,
-        fill_value=None,
-        boundary_discontinuity=None,
-        vector_partner=None,
-        keep_coords=False,
-    ):
-        """
-        Interpolate neighboring points to the intermediate grid point along
-        this axis.
-
-        Parameters
-        ----------
-        da : xarray.DataArray
-            The data on which to operate
-        to : {'center', 'left', 'right', 'inner', 'outer'}
-            The direction in which to shift the array. If not specified,
-            default will be used.
-        boundary : {None, 'fill', 'extend'}
-            A flag indicating how to handle boundaries:
-
-            * None:  Do not apply any boundary conditions. Raise an error if
-              boundary conditions are required for the operation.
-            * 'fill':  Set values outside the array boundary to fill_value
-              (i.e. a Dirichlet boundary condition.)
-            * 'extend': Set values outside the array to the nearest array
-              value. (i.e. a limited form of Neumann boundary condition.)
-        fill_value : float, optional
-            The value to use in the boundary condition with `boundary='fill'`.
-        vector_partner : dict, optional
-            A single key (string), value (DataArray)
-        keep_coords : boolean, optional
-            Preserves compatible coordinates. False by default.
-
-        Returns
-        -------
-        da_i : xarray.DataArray
-            The interpolated data
-
-        """
-        return self._neighbor_binary_func(
-            da,
-            raw_interp_function,
-            to,
-            boundary,
-            fill_value,
-            boundary_discontinuity,
-            vector_partner,
-            keep_coords=keep_coords,
-        )
-
-    def diff(
-        self,
-        da,
-        to=None,
-        boundary=None,
-        fill_value=None,
-        boundary_discontinuity=None,
-        vector_partner=None,
-        keep_coords=False,
-    ):
-        """
-        Difference neighboring points to the intermediate grid point.
-
-        Parameters
-        ----------
-        da : xarray.DataArray
-            The data on which to operate
-        to : {'center', 'left', 'right', 'inner', 'outer'}
-            The direction in which to shift the array. If not specified,
-            default will be used.
-        boundary : {None, 'fill', 'extend'}
-            A flag indicating how to handle boundaries:
-
-            * None:  Do not apply any boundary conditions. Raise an error if
-              boundary conditions are required for the operation.
-            * 'fill':  Set values outside the array boundary to fill_value
-              (i.e. a Dirichlet boundary condition.)
-            * 'extend': Set values outside the array to the nearest array
-              value. (i.e. a limited form of Neumann boundary condition.)
-        fill_value : float, optional
-            The value to use in the boundary condition with `boundary='fill'`.
-        vector_partner : dict, optional
-            A single key (string), value (DataArray)
-        keep_coords : boolean, optional
-            Preserves compatible coordinates. False by default.
-
-        Returns
-        -------
-        da_i : xarray.DataArray
-            The differenced data
-        """
-
-        return self._neighbor_binary_func(
-            da,
-            raw_diff_function,
-            to,
-            boundary,
-            fill_value,
-            boundary_discontinuity,
-            vector_partner,
-            keep_coords=keep_coords,
-        )
-
-    def cumsum(self, da, to=None, boundary=None, fill_value=0.0, keep_coords=False):
-        """
-        Cumulatively sum a DataArray, transforming to the intermediate axis
-        position.
-
-        Parameters
-        ----------
-        da : xarray.DataArray
-            The data on which to operate
-        to : {'center', 'left', 'right', 'inner', 'outer'}
-            The direction in which to shift the array. If not specified,
-            default will be used.
-        boundary : {None, 'fill', 'extend'}
-            A flag indicating how to handle boundaries:
-
-            * None:  Do not apply any boundary conditions. Raise an error if
-              boundary conditions are required for the operation.
-            * 'fill':  Set values outside the array boundary to fill_value
-              (i.e. a Dirichlet boundary condition.)
-            * 'extend': Set values outside the array to the nearest array
-              value. (i.e. a limited form of Neumann boundary condition.)
-        fill_value : float, optional
-            The value to use in the boundary condition with `boundary='fill'`.
-        keep_coords : boolean, optional
-            Preserves compatible coordinates. False by default.
-
-        Returns
-        -------
-        da_cum : xarray.DataArray
-            The cumsummed data
-        """
-        warnings.warn(
-            "From version 0.8.0 the Axis computation methods will be removed, "
-            "in favour of using the Grid computation methods instead. "
-            "i.e. use `Grid.cumsum` instead of `Axis.cumsum`",
-            FutureWarning,
-        )
-
-        pos, dim = self._get_position_name(da)
-
-        if to is None:
-            to = self._default_shifts[pos]
-
-        # first use xarray's cumsum method
-        da_cum = da.cumsum(dim=dim)
-
-        # _maybe_get_axis_kwarg_from_mapping is needed to ensure backwards compatibility
-        # axis methods cannot deal with a dict input for e.g. boundary etc.
-
-        boundary_kwargs = dict(
-            boundary=_maybe_get_axis_kwarg_from_mapping(boundary, self.name),
-            fill_value=_maybe_get_axis_kwarg_from_mapping(fill_value, self.name),
-        )
-
-        # now pad / trim the data as necessary
-        # here we enumerate all the valid possible shifts
-        if (pos == "center" and to == "right") or (pos == "left" and to == "center"):
-            # do nothing, this is the default for how cumsum works
-            data = da_cum.data
-        elif (pos == "center" and to == "left") or (pos == "right" and to == "center"):
-            data = _pad_array(
-                da_cum.isel(**{dim: slice(0, -1)}), dim, left=True, **boundary_kwargs
-            )
-        elif (pos == "center" and to == "inner") or (pos == "outer" and to == "center"):
-            data = da_cum.isel(**{dim: slice(0, -1)}).data
-        elif (pos == "center" and to == "outer") or (pos == "inner" and to == "center"):
-            data = _pad_array(da_cum, dim, left=True, **boundary_kwargs)
-        else:
-            raise ValueError(
-                "From `%s` to `%s` is not a valid position "
-                "shift for cumsum operation." % (pos, to)
-            )
-
-        da_cum_newcoord = self._wrap_and_replace_coords(da, data, to, keep_coords)
-        return da_cum_newcoord
-
-    def min(
-        self,
-        da,
-        to=None,
-        boundary=None,
-        fill_value=None,
-        boundary_discontinuity=None,
-        vector_partner=None,
-        keep_coords=False,
-    ):
-        """
-        Minimum of neighboring points on intermediate grid point.
-
-        Parameters
-        ----------
-        da : xarray.DataArray
-            The data on which to operate
-        to : {'center', 'left', 'right', 'inner', 'outer'}
-            The direction in which to shift the array. If not specified,
-            default will be used.
-        boundary : {None, 'fill', 'extend'}
-            A flag indicating how to handle boundaries:
-
-            * None:  Do not apply any boundary conditions. Raise an error if
-              boundary conditions are required for the operation.
-            * 'fill':  Set values outside the array boundary to fill_value
-              (i.e. a Dirichlet boundary condition.)
-            * 'extend': Set values outside the array to the nearest array
-              value. (i.e. a limited form of Neumann boundary condition.)
-        fill_value : float, optional
-            The value to use in the boundary condition with `boundary='fill'`.
-        vector_partner : dict, optional
-            A single key (string), value (DataArray)
-        keep_coords : boolean, optional
-            Preserves compatible coordinates. False by default.
-
-        Returns
-        -------
-        da_i : xarray.DataArray
-            The differenced data
-        """
-
-        return self._neighbor_binary_func(
-            da,
-            raw_min_function,
-            to,
-            boundary,
-            fill_value,
-            boundary_discontinuity,
-            vector_partner,
-            keep_coords,
-        )
-
-    def max(
-        self,
-        da,
-        to=None,
-        boundary=None,
-        fill_value=None,
-        boundary_discontinuity=None,
-        vector_partner=None,
-        keep_coords=False,
-    ):
-        """
-        Maximum of neighboring points on intermediate grid point.
-
-        Parameters
-        ----------
-        da : xarray.DataArray
-            The data on which to operate
-        to : {'center', 'left', 'right', 'inner', 'outer'}
-            The direction in which to shift the array. If not specified,
-            default will be used.
-        boundary : {None, 'fill', 'extend'}
-            A flag indicating how to handle boundaries:
-
-            * None:  Do not apply any boundary conditions. Raise an error if
-              boundary conditions are required for the operation.
-            * 'fill':  Set values outside the array boundary to fill_value
-              (i.e. a Dirichlet boundary condition.)
-            * 'extend': Set values outside the array to the nearest array
-              value. (i.e. a limited form of Neumann boundary condition.)
-        fill_value : float, optional
-            The value to use in the boundary condition with `boundary='fill'`.
-        vector_partner : dict, optional
-            A single key (string), value (DataArray)
-        keep_coords : boolean, optional
-            Preserves compatible coordinates. False by default.
-
-        Returns
-        -------
-        da_i : xarray.DataArray
-            The differenced data
-        """
-
-        return self._neighbor_binary_func(
-            da,
-            raw_max_function,
-            to,
-            boundary,
-            fill_value,
-            boundary_discontinuity,
-            vector_partner,
-            keep_coords,
-        )
 
     def transform(
         self,
@@ -1057,52 +402,6 @@
 
         return out
 
-    def _wrap_and_replace_coords(self, da, data_new, position_to, keep_coords=False):
-        """
-        Take the base coords from da, the data from data_new, and return
-        a new DataArray with a coordinate on position_to.
-        """
-
-        if not keep_coords:
-            warnings.warn(
-                "The keep_coords keyword argument is being deprecated - in future it will be removed "
-                "entirely, and the behaviour will always be that currently given by keep_coords=True.",
-                category=DeprecationWarning,
-            )
-
-        position_from, old_dim = self._get_position_name(da)
-        try:
-            new_dim = self.coords[position_to]
-        except KeyError:
-            raise KeyError("Position '%s' was not found in axis.coords." % position_to)
-
-        orig_dims = da.dims
-
-        coords = OrderedDict()
-        dims = []
-        for d in orig_dims:
-            if d == old_dim:
-                dims.append(new_dim)
-                # only add coordinate if it actually exists
-                # otherwise this creates a new coordinate where before there
-                # was none
-                if new_dim in self._ds.coords:
-                    coords[new_dim] = self._ds.coords[new_dim]
-            else:
-                dims.append(d)
-                # only add coordinate if it actually exists...
-                if d in da.coords:
-                    coords[d] = da.coords[d]
-
-        # add compatible coords
-        if keep_coords:
-            for c in da.coords:
-                if c not in coords and set(da[c].dims).issubset(dims):
-                    coords[c] = da[c]
-
-        return xr.DataArray(data_new, dims=dims, coords=coords)
->>>>>>> 3177b795
-
     def _get_position_name(self, da):
         """Return the position and name of the axis coordinate in a DataArray."""
         for position, coord_name in self.coords.items():
@@ -1119,13 +418,6 @@
         """Return the dimension number of the axis coordinate in a DataArray."""
         _, coord_name = self._get_position_name(da)
         return da.get_axis_num(coord_name)
-
-
-_XGCM_BOUNDARY_KWARG_TO_XARRAY_PAD_KWARG = {
-    "periodic": "wrap",
-    "fill": "constant",
-    "extend": "edge",
-}
 
 
 class Grid:
@@ -1208,7 +500,6 @@
         self._ds = ds
         self._check_dims = check_dims
 
-<<<<<<< HEAD
         comodo_axes = comodo.get_all_axes(ds)
         comodo_coords = {
             axis_name: comodo.get_axis_positions_and_coords(ds, axis_name)
@@ -1218,7 +509,7 @@
         # TODO ensure this update works properly
         comodo_coords.update(coords)
         self._coords = comodo_coords
-=======
+
         # Deprecation Warnigns
         warnings.warn(
             "The `xgcm.Axis` class will be deprecated in the future. "
@@ -1268,7 +559,6 @@
         else:
             all_axes = comodo.get_all_axes(ds)
             coords = {}
->>>>>>> 3177b795
 
         # check coords input validity
         for axis, positions in coords.items():
@@ -1283,15 +573,6 @@
                     )
 
         # Convert all inputs to axes-kwarg mappings
-<<<<<<< HEAD
-        # TODO default shifts
-        boundary = self._as_axis_kwarg_mapping(
-            boundary, axes=all_axes, default="periodic"
-        )
-        fill_value = self._as_axis_kwarg_mapping(
-            fill_value, axes=all_axes, default=np.NAN
-        )
-=======
         # TODO We need a way here to check valid input. Maybe also in _as_axis_kwargs?
         # Parse axis properties
         boundary = self._as_axis_kwarg_mapping(boundary, axes=all_axes)
@@ -1347,7 +628,6 @@
                     f"fill_value={fill_value} is invalid. Please specify a dictionary "
                     "mapping axis name to a boundary option; a number or None."
                 )
->>>>>>> 3177b795
 
         # Populate Axes
         self._axes = {
@@ -1371,7 +651,6 @@
 
         # Finish setup
 
-<<<<<<< HEAD
     @property
     def axes(self) -> Mapping[str, Axis]:
         return self._axes
@@ -1384,17 +663,12 @@
     def fill_value(self) -> Dict[str, float]:
         return {ax_name: ax.fill_value for ax_name, ax in self.axes.items()}
 
-=======
->>>>>>> 3177b795
     def _as_axis_kwarg_mapping(
         self,
         kwargs: Union[Any, Dict[str, Any]],
         axes: Iterable[str] = None,
-<<<<<<< HEAD
-=======
         ax_property_name=None,
         default_value: Any = None,
->>>>>>> 3177b795
     ) -> Dict[str, Any]:
         """Convert kwarg input into dict for each available axis
         E.g. for a grid with 2 axes for the keyword argument `periodic`
@@ -1406,14 +680,6 @@
             axes = self.axes
 
         parsed_kwargs: Dict[str, Any] = dict()
-<<<<<<< HEAD
-        if isinstance(kwargs, dict):
-            parsed_kwargs = kwargs
-        else:
-            for axis in axes:
-                parsed_kwargs[axis] = kwargs
-        return parsed_kwargs
-=======
 
         if isinstance(kwargs, dict):
             parsed_kwargs = kwargs
@@ -1443,7 +709,6 @@
                         parsed_kwargs_w_defaults[axname] = "periodic"
 
         return parsed_kwargs_w_defaults
->>>>>>> 3177b795
 
     def _assign_face_connections(self, fc):
         """Check a dictionary of face connections to make sure all the links are
@@ -1725,11 +990,6 @@
             summary += axis._coord_desc()
         return "\n".join(summary)
 
-<<<<<<< HEAD
-    def pad(self, *arrays, boundary_width=None, boundary=None, fill_value=None):
-        """
-        Pads the boundary of given arrays along given Axes, according to information in Axes.boundary.
-=======
     def _1d_grid_ufunc_dispatch(
         self,
         funcname,
@@ -1976,8 +1236,6 @@
         Interpolate neighboring points to the intermediate grid point along
         this axis.
 
->>>>>>> 3177b795
-
         Parameters
         ----------
         arrays : Sequence[xarray.DataArray]
@@ -1998,303 +1256,6 @@
             Optionally a dict mapping axis name to separate values for each axis
             can be passed.
         fill_value : {float, dict}, optional
-<<<<<<< HEAD
-            The value to use in boundary conditions with `boundary='fill'`.
-            Optionally a dict mapping axis name to separate values for each axis
-            can be passed. Default is 0.
-        """
-        # TODO accept a general padding function like numpy.pad does as an argument to boundary
-
-        if not boundary_width:
-            raise ValueError("Must provide the widths of the boundaries")
-
-        if boundary and isinstance(boundary, str):
-            boundary = {ax_name: boundary for ax_name in self.axes.keys()}
-        if fill_value is None:
-            fill_value = 0.0
-        if isinstance(fill_value, float):
-            fill_value = {ax_name: fill_value for ax_name in self.axes.keys()}
-        # xgcm uses a default fill value of 0, while xarray uses nan.
-        fill_value = {k: 0.0 if v is None else v for k, v in fill_value.items()}
-
-        padded = []
-        for da in arrays:
-            new_da = da
-            for ax, widths in boundary_width.items():
-                axis = self.axes[ax]
-                _, dim = axis._get_position_name(da)
-
-                # Use default boundary for axis unless overridden
-                if boundary:
-                    ax_boundary = boundary[ax]
-                else:
-                    ax_boundary = axis.boundary
-
-                if ax_boundary == "extrapolate":
-                    # TODO implement extrapolation
-                    raise NotImplementedError
-                elif ax_boundary is None:
-                    # TODO this is necessary, but also seems inconsistent with the docstring, which says that None = "no boundary condition"
-                    ax_boundary = "periodic"
-
-                # TODO avoid repeatedly calling xarray pad
-                try:
-                    mode = _XGCM_BOUNDARY_KWARG_TO_XARRAY_PAD_KWARG[ax_boundary]
-                except KeyError:
-                    raise ValueError(
-                        f"{ax_boundary} is not a supported type of boundary"
-                    )
-
-                if mode == "constant":
-                    new_da = new_da.pad(
-                        {dim: widths}, mode, constant_values=fill_value[ax]
-                    )
-                else:
-                    new_da = new_da.pad({dim: widths}, mode)
-
-            padded.append(new_da)
-
-        return padded
-
-    def _1d_grid_ufunc_dispatch(
-        self,
-        funcname,
-        da,
-        axis,
-        to=None,
-        keep_coords=False,
-        metric_weighted: Union[
-            str, Iterable[str], Dict[str, Union[str, Iterable[str]]]
-        ] = None,
-        **kwargs,
-    ):
-        """
-        Calls appropriate 1D grid ufuncs on data, along the specified axes, sequentially.
-
-        Parameters
-        ----------
-        axis : str or list or tuple
-            Name of the axis on which to act. Multiple axes can be passed as list or
-            tuple (e.g. ``['X', 'Y']``). Functions will be executed over each axis in the
-            given order.
-        to : str or dict, optional
-            The direction in which to shift the array (can be ['center','left','right','inner','outer']).
-            Can be passed as a single str to use for all axis, or as a dict with separate values for each axis.
-            If not specified, the `default_shifts` stored in each Axis object will be used for that axis.
-        """
-
-        if isinstance(axis, str):
-            axis = [axis]
-
-        # convert input arguments into axes-kwarg mappings
-        to = self._as_axis_kwarg_mapping(to)
-
-        if isinstance(metric_weighted, str):
-            metric_weighted = (metric_weighted,)
-        metric_weighted = self._as_axis_kwarg_mapping(metric_weighted)
-
-        # If I understand correctly, this could contain some other kwargs, which are not appropriate to convert
-        # Note that the option to pass boundary (actually padding) options on the method will be deprecated,
-        # so for now I will just store everything I need here.
-        VALID_BOUNDARY_KWARGS = ["boundary", "periodic", "fill_value"]
-        kwargs = {
-            k: self._as_axis_kwarg_mapping(v) if k in VALID_BOUNDARY_KWARGS else v
-            for k, v in kwargs.items()
-        }
-
-        # Now check if some of the values not provided in the kwargs are set as grid properties
-        # In the future grid object properties should be the only way to access that information
-        # and we can remove this.
-        kwargs_with_defaults = {}
-
-        for k in set(
-            list(kwargs.keys()) + VALID_BOUNDARY_KWARGS
-        ):  # iterate over all axis properties and any additional keys of `kwarg`
-            if k in VALID_BOUNDARY_KWARGS:
-                defaults = getattr(self, k, {})
-                kwargs_input = kwargs.get(k, {})
-                # overwrite if given as input
-                defaults.update(kwargs_input)
-                kwargs_with_defaults[k] = defaults
-            else:
-                kwargs_with_defaults[k] = kwargs[k]
-        kwargs = kwargs_with_defaults
-
-        # Lastly go through the inputs axis by axis, and replace
-        # boundary with 'periodic' if periodic is True
-        # (again this is temporary until `periodic` is deprecated)
-        if "periodic" in kwargs.keys():
-            boundary = kwargs.get("boundary", {})
-            new_boundary = {
-                k: "periodic"
-                for k in kwargs["periodic"].keys()
-                if kwargs["periodic"].get(k, False)
-            }
-            boundary.update(new_boundary)
-            kwargs["boundary"] = boundary
-        # remove the periodic input
-        kwargs = {k: v for k, v in kwargs.items() if k != "periodic"}
-
-        signatures = self._create_1d_grid_ufunc_signatures(da, axis=axis, to=to)
-
-        array = da
-        # Apply 1D function over multiple axes
-        # TODO This will call xarray.apply_ufunc once for each axis, but if signatures + kwargs are the same then we
-        # TODO only actually need to call apply_ufunc once for those axes
-        for signature_1d, ax_name in zip(signatures, axis):
-
-            grid_ufunc, remaining_kwargs = _select_grid_ufunc(
-                funcname, signature_1d, module=gridops, **kwargs
-            )
-            ax_metric_weighted = metric_weighted[ax_name]
-
-            if ax_metric_weighted:
-                metric = self.get_metric(array, ax_metric_weighted)
-                array = array * metric
-
-            array = grid_ufunc(
-                self, array, axis=[ax_name], keep_coords=keep_coords, **remaining_kwargs
-            )
-
-            if ax_metric_weighted:
-                metric = self.get_metric(array, ax_metric_weighted)
-                array = array / metric
-
-        return self._transpose_to_keep_same_dim_order(da, array, axis)
-
-    def _create_1d_grid_ufunc_signatures(self, da, axis, to):
-        """
-        Create a list of signatures to pass to apply_grid_ufunc.
-
-        Created from data, list of input axes, and list of target axis positions.
-        One separate signature is created for each axis the 1D ufunc is going to be applied over.
-        """
-        signatures = []
-        for ax_name in axis:
-            ax = self.axes[ax_name]
-
-            from_pos, _ = ax._get_position_name(da)  # removed `dim` since it wasnt used
-
-            to_pos = to[ax_name]
-            if to_pos is None:
-                to_pos = ax.default_shifts[from_pos]
-
-            signature_1d = f"({ax_name}:{from_pos})->({ax_name}:{to_pos})"
-            signatures.append(signature_1d)
-
-        return signatures
-
-    def _transpose_to_keep_same_dim_order(self, da, result, axis):
-        """Reorder DataArray dimensions to match the original input."""
-
-        initial_dims = da.dims
-
-        shifted_dims = {}
-        for ax_name in axis:
-            ax = self.axes[ax_name]
-
-            _, old_dim = ax._get_position_name(da)
-            _, new_dim = ax._get_position_name(result)
-            shifted_dims[old_dim] = new_dim
-
-        output_dims_but_in_original_order = [
-            shifted_dims[dim] if dim in shifted_dims else dim for dim in initial_dims
-        ]
-
-        return result.transpose(*output_dims_but_in_original_order)
-
-    def apply_as_grid_ufunc(
-        self,
-        func,
-        *args,
-        signature="",
-        boundary_width=None,
-        boundary=None,
-        fill_value=None,
-        dask="forbidden",
-        **kwargs,
-    ):
-        """
-        Apply a function to the given arguments in a grid-aware manner.
-
-        The relationship between xgcm axes on the input and output are specified by
-        `signature`. Wraps xarray.apply_ufunc, but determines the core dimensions
-        from the grid and signature passed.
-
-        Parameters
-        ----------
-        func : callable
-            Function to call like `func(*args, **kwargs)` on numpy-like unlabeled
-            arrays (`.data`).
-
-            Passed directly on to `xarray.apply_ufunc`.
-        signature : string
-            Grid universal function signature. Specifies the xgcm.Axis names and
-            positions for each input and output variable, e.g.,
-
-            ``"(X:center)->(X:left)"`` for ``diff_center_to_left(a)`.
-        boundary_width : Dict[str: Tuple[int, int]
-            The widths of the boundaries at the edge of each array.
-            Supplied in a mapping of the form {axis_name: (lower_width, upper_width)}.
-        boundary : {None, 'fill', 'extend', 'extrapolate', dict}, optional
-            A flag indicating how to handle boundaries:
-            * None: Do not apply any boundary conditions. Raise an error if
-              boundary conditions are required for the operation.
-            * 'fill':  Set values outside the array boundary to fill_value
-              (i.e. a Dirichlet boundary condition.)
-            * 'extend': Set values outside the array to the nearest array
-              value. (i.e. a limited form of Neumann boundary condition.)
-            * 'extrapolate': Set values by extrapolating linearly from the two
-              points nearest to the edge
-            Optionally a dict mapping axis name to separate values for each axis
-            can be passed.
-        fill_value : {float, dict}, optional
-            The value to use in boundary conditions with `boundary='fill'`.
-            Optionally a dict mapping axis name to separate values for each axis
-            can be passed. Default is 0.
-        dask : {"forbidden", "allowed", "parallelized"}, default: "forbidden"
-            How to handle applying to objects containing lazy data in the form of
-            dask arrays. Passed directly on to `xarray.apply_ufunc`.
-
-        Returns
-        -------
-        results
-            The result of the call to `xarray.apply_ufunc`, but including the coordinates
-            given by the signature, which are read from the grid. Output is either a single
-            object or a tuple of such objects.
-
-        See Also
-        --------
-        apply_as_grid_ufunc
-        as_grid_ufunc
-        """
-        return apply_as_grid_ufunc(
-            func,
-            *args,
-            grid=self,
-            signature=signature,
-            boundary_width=boundary_width,
-            boundary=boundary,
-            fill_value=fill_value,
-            dask=dask,
-            **kwargs,
-        )
-
-    @docstrings.dedent
-    def interp(self, da, axis, **kwargs):
-        """
-        Interpolate neighboring points to the intermediate grid point along
-        this axis.
-
-
-        Parameters
-        ----------
-        %(grid_func.parameters)s
-
-        Examples
-        --------
-        %(grid_func.examples)s
-=======
             The value to use in the boundary condition with `boundary='fill'`.
             Optionally a dict with seperate values for each axis can be passed (see example)
         vector_partner : dict, optional
@@ -2305,7 +1266,6 @@
             E.g. if passing `metric_weighted=['X', 'Y']`, values will be weighted by horizontal area.
             If `False` (default), the points will be weighted equally.
             Optionally a dict with seperate values for each axis can be passed.
->>>>>>> 3177b795
 
         Returns
         -------
@@ -2922,70 +1882,10 @@
         return matching_ufuncs[0], kwargs
 
 
-def _select_grid_ufunc(funcname, signature, module, **kwargs):
-    # TODO to select via other kwargs (e.g. boundary) the signature of this function needs to be generalised
-
-    def is_grid_ufunc(obj):
-        return isinstance(obj, GridUFunc)
-
-    # This avoids defining a list of functions in gridops.py
-    all_predefined_ufuncs = inspect.getmembers(module, is_grid_ufunc)
-
-    name_matching_ufuncs = [
-        f for name, f in all_predefined_ufuncs if name.startswith(funcname)
-    ]
-    if len(name_matching_ufuncs) == 0:
-        raise NotImplementedError(
-            f"Could not find any pre-defined {funcname} grid ufuncs"
-        )
-
-    signature_matching_ufuncs = [
-        f
-        for f in name_matching_ufuncs
-        if _signatures_equivalent(f.signature, signature)
-    ]
-    if len(signature_matching_ufuncs) == 0:
-        raise NotImplementedError(
-            f"Could not find any pre-defined {funcname} grid ufuncs with signature {signature}"
-        )
-
-    matching_ufuncs = signature_matching_ufuncs
-
-<<<<<<< HEAD
-    # TODO select via any other kwargs (such as boundary? metrics?) once implemented
-    all_kwargs = kwargs.copy()
-    # boundary = kwargs.pop("boundary", None)
-    # if boundary:
-    #    matching_ufuncs = [uf for uf in matching_ufuncs if uf.boundary == boundary]
-=======
 def _maybe_get_axis_kwarg_from_mapping(
     kwargs: Union[str, float, Dict[str, Union[str, float]]], axname: str
 ) -> Union[str, float]:
     if isinstance(kwargs, dict):
         return kwargs[axname]
     else:
-        return kwargs
-
-
-_other_docstring_options = """
-    * 'dirichlet'
-       The value of the array at the boundary point is specified by
-       `fill_value`.
-    * 'neumann'
-       The value of the array diff at the boundary point is
-       specified[1]_ by `fill_value`.
->>>>>>> 3177b795
-
-    if len(matching_ufuncs) > 1:
-        # TODO include kwargs used to match in this error message
-        raise ValueError(
-            f"Function {funcname} with signature='{signature}' and kwargs={all_kwargs} is an ambiguous selection"
-        )
-    elif len(matching_ufuncs) == 0:
-        raise NotImplementedError(
-            f"Could not find any pre-defined {funcname} grid ufuncs with signature='{signature}' and kwargs"
-            f"={all_kwargs}"
-        )
-    else:
-        # Exactly 1 matching function
-        return matching_ufuncs[0], kwargs+        return kwargs
import functools
import inspect
import itertools
import operator
import warnings
from collections import OrderedDict

import docrep  # type: ignore
import numpy as np
import xarray as xr
from dask.array import Array as Dask_Array

from . import comodo, gridops
from .duck_array_ops import _apply_boundary_condition, _pad_array, concatenate
from .grid_ufunc import (
    GridUFunc,
    _GridUFuncSignature,
    _has_chunked_core_dims,
    _maybe_unpack_vector_component,
    apply_as_grid_ufunc,
)
from .metrics import iterate_axis_combinations

try:
    import numba  # type: ignore

    from .transform import conservative_interpolation, linear_interpolation
except ImportError:
    numba = None

from typing import (
    Any,
    Callable,
    Dict,
    Iterable,
    List,
    Mapping,
    Optional,
    Sequence,
    Tuple,
    Union,
)

# Only need this until python 3.8
try:
    from typing import Literal
except ImportError:
    from typing_extensions import Literal  # type: ignore

docstrings = docrep.DocstringProcessor(doc_key="My doc string")


def _maybe_promote_str_to_list(a):
    # TODO: improve this
    if isinstance(a, str):
        return [a]
    else:
        return a


_VALID_BOUNDARY = [None, "fill", "extend", "extrapolate"]


class Axis:
    """
    An object that represents a group of coordinates that all lie along the same
    physical dimension but at different positions with respect to a grid cell.
    There are four possible positions:

         Center
         |------o-------|------o-------|------o-------|------o-------|
               [0]            [1]            [2]            [3]

         Left
         |------o-------|------o-------|------o-------|------o-------|
        [0]            [1]            [2]            [3]

         Right
         |------o-------|------o-------|------o-------|------o-------|
                       [0]            [1]            [2]            [3]

         Inner
         |------o-------|------o-------|------o-------|------o-------|
                       [0]            [1]            [2]

         Outer
         |------o-------|------o-------|------o-------|------o-------|
        [0]            [1]            [2]            [3]            [4]

    The `center` position is the only one without the `c_grid_axis_shift`
    attribute, which must be present for the other four. However, the actual
    value of `c_grid_axis_shift` is ignored for `inner` and `outer`, which are
    differentiated by their length.
    """

    def __init__(
        self,
        ds,
        axis_name,
        periodic=True,
        default_shifts={},
        coords=None,
        boundary=None,
        fill_value=None,
    ):
        """
        Create a new Axis object from an input dataset.

        Parameters
        ----------
        ds : xarray.Dataset
            Contains the relevant grid information. Coordinate attributes
            should conform to Comodo conventions [1]_.
        axis_name : str
            The name of the axis (should match axis attribute)
        periodic : bool, optional
            Whether the domain is periodic along this axis
        default_shifts : dict, optional
            Default mapping from and to grid positions
            (e.g. `{'center': 'left'}`). Will be inferred if not specified.
        coords : dict, optional
            Mapping of axis positions to coordinate names
            (e.g. `{'center': 'XC', 'left: 'XG'}`)
        boundary : str or dict, optional,
            boundary can either be one of {None, 'fill', 'extend', 'extrapolate'}

            * None:  Do not apply any boundary conditions. Raise an error if
              boundary conditions are required for the operation.
            * 'fill':  Set values outside the array boundary to fill_value
              (i.e. a Dirichlet boundary condition.)
            * 'extend': Set values outside the array to the nearest array
              value. (i.e. a limited form of Neumann boundary condition where
              the difference at the boundary will be zero.)
            * 'extrapolate': Set values by extrapolating linearly from the two
              points nearest to the edge
            This sets the default value. It can be overriden by specifying the
            boundary kwarg when calling specific methods.
        fill_value : float, optional
            The value to use in the boundary condition when `boundary='fill'`.

        REFERENCES
        ----------
        .. [1] Comodo Conventions https://web.archive.org/web/20160417032300/http://pycomodo.forge.imag.fr/norm.html
        """

        self._ds = ds
        self.name = axis_name
        self._periodic = periodic
        if boundary not in _VALID_BOUNDARY:
            raise ValueError(
                f"Expected 'boundary' to be one of {_VALID_BOUNDARY}. Received {boundary!r} instead."
            )
        self.boundary = boundary
        if fill_value is not None and not isinstance(fill_value, (int, float)):
            raise ValueError("Expected 'fill_value' to be a number.")
        self.fill_value = fill_value if fill_value is not None else 0.0

        if coords:
            # use specified coords
            self.coords = {pos: name for pos, name in coords.items()}
        else:
            # fall back on comodo conventions
            self.coords = comodo.get_axis_positions_and_coords(ds, axis_name)

        # self.coords is a dictionary with the following structure
        #   key: position_name {'center' ,'left' ,'right', 'outer', 'inner'}
        #   value: name of the dimension

        # set default position shifts
        fallback_shifts = {
            "center": ("left", "right", "outer", "inner"),
            "left": ("center",),
            "right": ("center",),
            "outer": ("center",),
            "inner": ("center",),
        }
        self._default_shifts = {}
        for pos in self.coords:
            # use user-specified value if present
            if pos in default_shifts:
                self._default_shifts[pos] = default_shifts[pos]
            else:
                for possible_shift in fallback_shifts[pos]:
                    if possible_shift in self.coords:
                        self._default_shifts[pos] = possible_shift
                        break

        ########################################################################
        # DEVELOPER DOCUMENTATION
        #
        # The attributes below are my best attempt to represent grid topology
        # in a general way. The data structures are complicated, but I can't
        # think of any way to simplify them.
        #
        # self._facedim (str) is the name of a dimension (e.g. 'face') or None.
        # If it is None, that means that the grid topology is _simple_, i.e.
        # that this is not a cubed-sphere grid or similar. For example:
        #
        #     ds.dims == ('time', 'lat', 'lon')
        #
        # If _facedim is set to a dimension name, that means that shifting
        # grid positions requires exchanging data among multiple "faces"
        # (a.k.a. "tiles", "facets", etc.). For this to work, there must be a
        # dimension corresponding to the different faces. This is `_facedim`.
        # For example:
        #
        #     ds.dims == ('time', 'face', 'lat', 'lon')
        #
        # In this case, `self._facedim == 'face'`
        #
        # We initialize all of this to None and let the `Grid` class handle
        # setting these attributes for complex geometries.
        self._facedim = None
        #
        # `self._connections` is a dictionary. It contains information about the
        # connectivity among this axis and other axes.
        # It should have the structure
        #
        #     {facedim_index: ((left_facedim_index, left_axis, left_reverse),
        #                      (right_facedim_index, right_axis, right_reverse)}
        #
        # `facedim_index` : a value used to index the `self._facedim` dimension
        #   (If `self._facedim` is `None`, then there should be only one key in
        #   `facedim_index` and that key should be `None`.)
        # `left_facedim_index` : the facedim index of the neighbor to the left.
        #   (If `self._facedim` is `None`, this must also be `None`.)
        # `left_axis` : an `Axis` object for the values to the left of this axis
        # `left_reverse` : bool, whether the connection should be reversed. By
        #   default, the left side of this axis will be connected to the right
        #   side of the neighboring axis. `left_reverse` overrides this and
        #   instead connects to the left side of the neighboring axis
        self._connections = {None: (None, None)}

        # now we implement periodic coordinates by setting appropriate
        # connections
        if periodic:
            self._connections = {None: ((None, self, False), (None, self, False))}

    def __repr__(self):
        is_periodic = "periodic" if self._periodic else "not periodic"
        summary = [
            "<xgcm.Axis '%s' (%s, boundary=%r)>"
            % (self.name, is_periodic, self.boundary)
        ]
        summary.append("Axis Coordinates:")
        summary += self._coord_desc()
        return "\n".join(summary)

    def _coord_desc(self):
        summary = []
        for name, cname in self.coords.items():
            coord_info = "  * %-8s %s" % (name, cname)
            if name in self._default_shifts:
                coord_info += " --> %s" % self._default_shifts[name]
            summary.append(coord_info)
        return summary

    @docstrings.get_sectionsf("neighbor_binary_func")
    @docstrings.dedent
    def _neighbor_binary_func(
        self,
        da,
        f,
        to,
        boundary=None,
        fill_value=None,
        boundary_discontinuity=None,
        vector_partner=None,
        keep_coords=False,
    ):
        """
        Apply a function to neighboring points.

        Parameters
        ----------
        da : xarray.DataArray
            The data on which to operate
        f : function
            With signature f(da_left, da_right, shift)
        to : {'center', 'left', 'right', 'inner', 'outer'}
            The direction in which to shift the array. If not specified,
            default will be used.
        boundary : {None, 'fill', 'extend'}
            A flag indicating how to handle boundaries:

            * None:  Do not apply any boundary conditions. Raise an error if
              boundary conditions are required for the operation.
            * 'fill':  Set values outside the array boundary to fill_value
              (i.e. a Dirichlet boundary condition.)
            * 'extend': Set values outside the array to the nearest array
              value. (i.e. a limited form of Neumann boundary condition.)
        fill_value : float, optional
            The value to use in the boundary condition with `boundary='fill'`.
        vector_partner : dict, optional
            A single key (string), value (DataArray)
        keep_coords : boolean, optional
            Preserves compatible coordinates. False by default.

        Returns
        -------
        da_i : xarray.DataArray
            The differenced data
        """
        position_from, dim = self._get_position_name(da)
        if to is None:
            to = self._default_shifts[position_from]

        if boundary is None:
            boundary = self.boundary
        if fill_value is None:
            fill_value = self.fill_value

        data_new = self._neighbor_binary_func_raw(
            da,
            f,
            to,
            boundary=boundary,
            fill_value=fill_value,
            boundary_discontinuity=boundary_discontinuity,
            vector_partner=vector_partner,
        )
        # wrap in a new xarray wrapper
        da_new = self._wrap_and_replace_coords(da, data_new, to, keep_coords)

        return da_new

    docstrings.delete_params("neighbor_binary_func.parameters", "f")

    def _neighbor_binary_func_raw(
        self,
        da,
        f,
        to,
        boundary=None,
        fill_value=0.0,
        boundary_discontinuity=None,
        vector_partner=None,
        position_check=True,
    ):

        # get the two neighboring sets of raw data
        data_left, data_right = self._get_neighbor_data_pairs(
            da,
            to,
            boundary=boundary,
            fill_value=fill_value,
            boundary_discontinuity=boundary_discontinuity,
            vector_partner=vector_partner,
            position_check=position_check,
        )

        # apply the function
        data_new = f(data_left, data_right)

        return data_new

    def _get_edge_data(
        self,
        da,
        is_left_edge=True,
        boundary=None,
        fill_value=0.0,
        ignore_connections=False,
        vector_partner=None,
        boundary_discontinuity=None,
    ):
        """Get the appropriate edge data given axis connectivity and / or
        boundary conditions.
        """

        position, this_dim = self._get_position_name(da)
        this_axis_num = da.get_axis_num(this_dim)

        def face_edge_data(fnum, face_axis, count=1):
            # get the edge data for a single face

            # There will not necessarily be connection data for every face
            # for every axis. If there is no connection data, fnum will not
            # be a key for self._connections.

            if fnum in self._connections:
                # it should always be a len 2 tuple
                face_connection = self._connections[fnum][0 if is_left_edge else 1]
            else:
                face_connection = None

            if (face_connection is None) or ignore_connections:
                # no connection: use specified boundary condition instead
                if self._facedim:
                    da_face = da.isel(**{self._facedim: slice(fnum, fnum + 1)})
                else:
                    da_face = da
                return _apply_boundary_condition(
                    da_face,
                    this_dim,
                    is_left_edge,
                    boundary=boundary,
                    fill_value=fill_value,
                )

            neighbor_fnum, neighbor_axis, reverse = face_connection

            # check for consistency
            if face_axis is None:
                assert neighbor_fnum is None

            # Build up a slice that selects the correct edge region for a
            # given face. We work directly with variables rather than
            # DataArrays in the hopes of greater efficiency, avoiding
            # indexing / alignment

            # Start with getting all the data
            edge_slice = [slice(None)] * da.ndim
            if face_axis is not None:
                # get the neighbor face
                edge_slice[face_axis] = slice(neighbor_fnum, neighbor_fnum + 1)

            data = da
            # vector_partner is a one-entry dictionary
            # - key is an axis identifier (e.g. 'X')
            # - value is a DataArray
            if vector_partner:
                vector_partner_axis_name = next(iter(vector_partner))
                if neighbor_axis.name == vector_partner_axis_name:
                    data = vector_partner[vector_partner_axis_name]
                    if reverse:
                        raise NotImplementedError(
                            "Don't know how to handle "
                            "vectors with reversed "
                            "connections."
                        )
            # TODO: there is still lots to figure out here regarding vectors.
            # What we have currently works fine for vectors oriented normal
            # to the axis (e.g. interp and diff u along x axis)
            # It does NOT work for vectors tangent to the axis
            # (e.g. interp and diff v along x axis)
            # That is a pretty hard problem to solve, because rotating these
            # faces also mixes up left vs right position. The solution will be
            # quite involved and will probably require the edge points to be
            # populated.
            # I don't even know how to detect the fail case, let alone solve it.

            neighbor_edge_dim = neighbor_axis.coords[position]
            neighbor_edge_axis_num = data.get_axis_num(neighbor_edge_dim)
            if is_left_edge and not reverse:
                neighbor_edge_slice = slice(-count, None)
            else:
                neighbor_edge_slice = slice(None, count)
            edge_slice[neighbor_edge_axis_num] = neighbor_edge_slice

            # the orthogonal dimension need to be reoriented if we are
            # connected to the other axis. Is this because of some deep
            # topological principle?
            if neighbor_axis is not self:
                ortho_axis = da.get_axis_num(self.coords[position])
                ortho_slice = slice(None, None, -1)
                edge_slice[ortho_axis] = ortho_slice

            edge = data.variable[tuple(edge_slice)].data

            # the axis of the edge on THIS face is not necessarily the same
            # as the axis on the OTHER face
            if neighbor_axis is not self:
                edge = edge.swapaxes(neighbor_edge_axis_num, this_axis_num)

            return edge

        if self._facedim:
            face_axis_num = da.get_axis_num(self._facedim)
            arrays = [
                face_edge_data(fnum, face_axis_num) for fnum in da[self._facedim].values
            ]
            edge_data = concatenate(arrays, face_axis_num)
        else:
            edge_data = face_edge_data(None, None)
        if self._periodic:
            if boundary_discontinuity:
                if is_left_edge:
                    edge_data = edge_data - boundary_discontinuity
                elif not is_left_edge:
                    edge_data = edge_data + boundary_discontinuity
        return edge_data

    def _extend_left(
        self,
        da,
        boundary=None,
        fill_value=0.0,
        ignore_connections=False,
        vector_partner=None,
        boundary_discontinuity=None,
    ):

        axis_num = self._get_axis_dim_num(da)
        kw = dict(
            is_left_edge=True,
            boundary=boundary,
            fill_value=fill_value,
            ignore_connections=ignore_connections,
            vector_partner=vector_partner,
            boundary_discontinuity=boundary_discontinuity,
        )
        edge_data = self._get_edge_data(da, **kw)
        return concatenate([edge_data, da.data], axis=axis_num)

    def _extend_right(
        self,
        da,
        boundary=None,
        fill_value=0.0,
        ignore_connections=False,
        vector_partner=None,
        boundary_discontinuity=None,
    ):
        axis_num = self._get_axis_dim_num(da)
        kw = dict(
            is_left_edge=False,
            boundary=boundary,
            fill_value=fill_value,
            ignore_connections=ignore_connections,
            vector_partner=vector_partner,
            boundary_discontinuity=boundary_discontinuity,
        )
        edge_data = self._get_edge_data(da, **kw)
        return concatenate([da.data, edge_data], axis=axis_num)

    def _get_neighbor_data_pairs(
        self,
        da,
        position_to,
        boundary=None,
        fill_value=0.0,
        ignore_connections=False,
        boundary_discontinuity=None,
        vector_partner=None,
        position_check=True,
    ):

        position_from, dim = self._get_position_name(da)
        axis_num = da.get_axis_num(dim)

        boundary_kwargs = dict(
            boundary=boundary,
            fill_value=fill_value,
            ignore_connections=ignore_connections,
            vector_partner=vector_partner,
            boundary_discontinuity=boundary_discontinuity,
        )

        valid_positions = ["outer", "inner", "left", "right", "center"]

        if position_to == position_from:
            raise ValueError("Can't get neighbor pairs for the same position.")

        if position_to not in valid_positions:
            raise ValueError(
                "`%s` is not a valid axis position name. Valid "
                "names are %r." % (position_to, valid_positions)
            )

        # This prevents the grid generation to work, I added an optional
        # kwarg that deactivates this check
        # (only set False from autogenerate/generate_grid_ds)

        if position_check:
            if position_to not in self.coords:
                raise ValueError(
                    "This axis doesn't contain a `%s` position" % position_to
                )

        transition = (position_from, position_to)

        if (transition == ("outer", "center")) or (transition == ("center", "inner")):
            # don't need any edge values
            left = da.isel(**{dim: slice(None, -1)}).data
            right = da.isel(**{dim: slice(1, None)}).data
        elif (transition == ("center", "outer")) or (transition == ("inner", "center")):
            # need both edge values
            left = self._extend_left(da, **boundary_kwargs)
            right = self._extend_right(da, **boundary_kwargs)
        elif transition == ("center", "left") or transition == ("right", "center"):
            # need to slice *after* getting edge because otherwise we could
            # mess up complicated connections (e.g. cubed-sphere)
            left = self._extend_left(da, **boundary_kwargs)
            # unfortunately left is not an xarray so we have to slice
            # it the long numpy way
            slc = axis_num * (slice(None),) + (slice(0, -1),)
            left = left[slc]
            right = da.data
        elif transition == ("center", "right") or transition == ("left", "center"):
            # need to slice *after* getting edge because otherwise we could
            # mess up complicated connections (e.g. cubed-sphere)
            right = self._extend_right(da, **boundary_kwargs)
            # unfortunately left is not an xarray so we have to slice
            # it the long numpy way
            slc = axis_num * (slice(None),) + (slice(1, None),)
            right = right[slc]
            left = da.data
        else:
            raise NotImplementedError(
                " to ".join(transition) + " transition not yet supported."
            )

        return left, right

    @docstrings.dedent
    def interp(
        self,
        da,
        to=None,
        boundary=None,
        fill_value=None,
        boundary_discontinuity=None,
        vector_partner=None,
        keep_coords=False,
    ):
        """
        Interpolate neighboring points to the intermediate grid point along
        this axis.

        Parameters
        ----------
        %(neighbor_binary_func.parameters.no_f)s


        Returns
        -------
        da_i : xarray.DataArray
            The interpolated data

        """
        return self._neighbor_binary_func(
            da,
            raw_interp_function,
            to,
            boundary,
            fill_value,
            boundary_discontinuity,
            vector_partner,
            keep_coords=keep_coords,
        )

    @docstrings.dedent
    def diff(
        self,
        da,
        to=None,
        boundary=None,
        fill_value=None,
        boundary_discontinuity=None,
        vector_partner=None,
        keep_coords=False,
    ):
        """
        Difference neighboring points to the intermediate grid point.

        Parameters
        ----------
        %(neighbor_binary_func.parameters.no_f)s

        Returns
        -------
        da_i : xarray.DataArray
            The differenced data
        """

        return self._neighbor_binary_func(
            da,
            raw_diff_function,
            to,
            boundary,
            fill_value,
            boundary_discontinuity,
            vector_partner,
            keep_coords=keep_coords,
        )

    @docstrings.dedent
    def cumsum(self, da, to=None, boundary=None, fill_value=0.0, keep_coords=False):
        """
        Cumulatively sum a DataArray, transforming to the intermediate axis
        position.

        Parameters
        ----------
        %(neighbor_binary_func.parameters.no_f)s

        Returns
        -------
        da_cum : xarray.DataArray
            The cumsummed data
        """

        pos, dim = self._get_position_name(da)

        if to is None:
            to = self._default_shifts[pos]

        # first use xarray's cumsum method
        da_cum = da.cumsum(dim=dim)

        boundary_kwargs = dict(boundary=boundary, fill_value=fill_value)

        # now pad / trim the data as necessary
        # here we enumerate all the valid possible shifts
        if (pos == "center" and to == "right") or (pos == "left" and to == "center"):
            # do nothing, this is the default for how cumsum works
            data = da_cum.data
        elif (pos == "center" and to == "left") or (pos == "right" and to == "center"):
            data = _pad_array(
                da_cum.isel(**{dim: slice(0, -1)}), dim, left=True, **boundary_kwargs
            )
        elif (pos == "center" and to == "inner") or (pos == "outer" and to == "center"):
            data = da_cum.isel(**{dim: slice(0, -1)}).data
        elif (pos == "center" and to == "outer") or (pos == "inner" and to == "center"):
            data = _pad_array(da_cum, dim, left=True, **boundary_kwargs)
        else:
            raise ValueError(
                "From `%s` to `%s` is not a valid position "
                "shift for cumsum operation." % (pos, to)
            )

        da_cum_newcoord = self._wrap_and_replace_coords(da, data, to, keep_coords)
        return da_cum_newcoord

    @docstrings.dedent
    def min(
        self,
        da,
        to=None,
        boundary=None,
        fill_value=None,
        boundary_discontinuity=None,
        vector_partner=None,
        keep_coords=False,
    ):
        """
        Minimum of neighboring points on intermediate grid point.

        Parameters
        ----------
        %(neighbor_binary_func.parameters.no_f)s

        Returns
        -------
        da_i : xarray.DataArray
            The differenced data
        """

        return self._neighbor_binary_func(
            da,
            raw_min_function,
            to,
            boundary,
            fill_value,
            boundary_discontinuity,
            vector_partner,
            keep_coords,
        )

    @docstrings.dedent
    def max(
        self,
        da,
        to=None,
        boundary=None,
        fill_value=None,
        boundary_discontinuity=None,
        vector_partner=None,
        keep_coords=False,
    ):
        """
        Maximum of neighboring points on intermediate grid point.

        Parameters
        ----------
        %(neighbor_binary_func.parameters.no_f)s

        Returns
        -------
        da_i : xarray.DataArray
            The differenced data
        """

        return self._neighbor_binary_func(
            da,
            raw_max_function,
            to,
            boundary,
            fill_value,
            boundary_discontinuity,
            vector_partner,
            keep_coords,
        )

    def transform(
        self,
        da,
        target,
        target_data=None,
        method="linear",
        mask_edges=True,
        bypass_checks=False,
        suffix="_transformed",
    ):
        """Convert an array of data to new 1D-coordinates.
        The method takes a multidimensional array of data `da` and
        transforms it onto another data_array `target_data` in the
        direction of the axis (for each 1-dimensional 'column').

        `target_data` can be e.g. the existing coordinate along an
        axis, like depth. xgcm automatically detects the appropriate
        coordinate and then transforms the data from the input
        positions to the desired positions defined in `target`. This
        is the default behavior. The method can also be used for more
        complex cases like transforming a dataarray into new
        coordinates that are defined by e.g. a tracer field like
        temperature, density, etc.

        Currently two methods are supported to carry out the
        transformation:

        - 'linear': Values are linear interpolated between 1D columns
          along `axis` of `da` and `target_data`. This method requires
          `target_data` to increase/decrease monotonically. `target`
          values are interpreted as new cell centers in this case. By
          default this method will return nan for values in `target` that
          are outside of the range of `target_data`, setting
          `mask_edges=False` results in the default np.interp behavior of
          repeated values.

        - 'conservative': Values are transformed while conserving the
          integral of `da` along each 1D column. This method can be used
          with non-monotonic values of `target_data`. Currently this will
          only work with extensive quantities (like heat, mass, transport)
          but not with intensive quantities (like temperature, density,
          velocity). N given `target` values are interpreted as cell-bounds
          and the returned array will have N-1 elements along the newly
          created coordinate, with coordinate values that are interpolated
          between `target` values.

        Parameters
        ----------
        da : xr.xr.DataArray
            Input data
        target : {np.array, xr.DataArray}
            Target points for transformation. Depending on the method is
            interpreted as cell center (method='linear') or cell bounds
            (method='conservative).
            Values correpond to `target_data` or the existing coordinate
            along the axis (if `target_data=None`). The name of the
            resulting new coordinate is determined by the input type.
            When passed as numpy array the resulting dimension is named
            according to `target_data`, if provided as xr.Dataarray
            naming is inferred from the `target` input.
        target_data : xr.DataArray, optional
            Data to transform onto (e.g. a tracer like density or temperature).
            Defaults to None, which infers the appropriate coordinate along
            `axis` (e.g. the depth).
        method : str, optional
            Method used to transform, by default "linear"
        mask_edges : bool, optional
            If activated, `target` values outside the range of `target_data`
            are masked with nan, by default True. Only applies to 'linear' method.
        bypass_checks : bool, optional
            Only applies for `method='linear'`.
            Option to bypass logic to flip data if monotonically decreasing along the axis.
            This will improve performance if True, but the user needs to ensure that values
            are increasing along the axis.
        suffix : str, optional
            Customizable suffix to the name of the output array. This will
            be added to the original name of `da`. Defaults to `_transformed`.

        Returns
        -------
        xr.DataArray
            The transformed data


        """
        # Theoretically we should be able to use a multidimensional `target`, which would need the additional information provided with `target_dim`.
        # But the feature is not tested yet, thus setting this to default value internally (resulting in error in `_parse_target`, when a multidim `target` is passed)
        target_dim = None

        # check optional numba dependency
        if numba is None:
            raise ImportError(
                "The transform functionality of xgcm requires numba. Install using `conda install numba`."
            )

        # raise error if axis is periodic
        if self._periodic:
            raise ValueError(
                "`transform` can only be used on axes that are non-periodic. Pass `periodic=False` to `xgcm.Grid`."
            )

        # raise error if the target values are not provided as xr.dataarray
        for var_name, variable, allowed_types in [
            ("da", da, [xr.DataArray]),
            ("target", target, [xr.DataArray, np.ndarray]),
            ("target_data", target_data, [xr.DataArray]),
        ]:
            if not (isinstance(variable, tuple(allowed_types)) or variable is None):
                raise ValueError(
                    f"`{var_name}` needs to be a {' or '.join([str(a) for a in allowed_types])}. Found {type(variable)}"
                )

        def _target_data_name_handling(target_data):
            """Handle target_data input without a name"""
            if target_data.name is None:
                warnings.warn(
                    "Input`target_data` has no name, but we need a name for the transformed dimension. The name `TRANSFORMED_DIMENSION` will be used. To avoid this warning, call `.rename` on `target_data` before calling `transform`."
                )
                target_data.name = "TRANSFORMED_DIMENSION"

        def _check_other_dims(target_da):
            # check if other dimensions (excluding ones associated with the transform axis) are the
            # same between `da` and `target_data`. If not provide instructions how to work around.

            da_other_dims = set(da.dims) - set(self.coords.values())
            target_da_other_dims = set(target_da.dims) - set(self.coords.values())
            if not target_da_other_dims.issubset(da_other_dims):
                raise ValueError(
                    f"Found additional dimensions [{target_da_other_dims-da_other_dims}]"
                    "in `target_data` not found in `da`. This could mean that the target "
                    "array is not on the same position along other axes."
                    " If the additional dimensions are associated witha staggered axis, "
                    "use grid.interp() to move values to other grid position. "
                    "If additional dimensions are not related to the grid (e.g. climate "
                    "model ensemble members or similar), use xr.broadcast() before using transform."
                )

        def _parse_target(target, target_dim, target_data_dim, target_data):
            """Parse target values into correct xarray naming and set default naming based on input data"""
            # if target_data is not provided, assume the target to be one of the staggered dataset dimensions.
            if target_data is None:
                target_data = self._ds[target_data_dim]

            # Infer target_dim from target
            if isinstance(target, xr.DataArray):
                if len(target.dims) == 1:
                    if target_dim is None:
                        target_dim = list(target.dims)[0]
                else:
                    if target_dim is None:
                        raise ValueError(
                            f"Cant infer `target_dim` from `target` since it has more than 1 dimension [{target.dims}]. This is currently not supported. `."
                        )
            else:
                # if the target is not provided as xr.Dataarray we take the name of the target_data as new dimension name
                _target_data_name_handling(target_data)
                target_dim = target_data.name
                target = xr.DataArray(
                    target, dims=[target_dim], coords={target_dim: target}
                )

            _check_other_dims(target_data)
            return target, target_dim, target_data

        _, dim = self._get_position_name(da)
        if method == "linear":
            target, target_dim, target_data = _parse_target(
                target, target_dim, dim, target_data
            )
            out = linear_interpolation(
                da,
                target_data,
                target,
                dim,
                dim,  # in this case the dimension of phi and theta are the same
                target_dim,
                mask_edges=mask_edges,
                bypass_checks=bypass_checks,
            )
        elif method == "conservative":
            # the conservative method requires `target_data` to be on the `outer` coordinate.
            # If that is not the case (a very common use case like transformation on any tracer),
            # we need to infer the boundary values (using the interp logic)
            # for this method we need the `outer` position. Error out if its not there.
            try:
                target_data_dim = self.coords["outer"]
            except KeyError:
                raise RuntimeError(
                    "In order to use the method `conservative` the grid object needs to have `outer` coordinates."
                )

            target, target_dim, target_data = _parse_target(
                target, target_dim, target_data_dim, target_data
            )

            # check on which coordinate `target_data` is, and interpolate if needed
            if target_data_dim not in target_data.dims:
                warnings.warn(
                    "The `target data` input is not located on the cell bounds. This method will continue with linear interpolation with repeated boundary values. For most accurate results provide values on cell bounds.",
                    UserWarning,
                )
                target_data = self.interp(target_data, boundary="extend")
                # This seems to end up with chunks along the axis dimension.
                # Rechunk to keep xr.apply_func from complaining.
                # TODO: This should be made obsolete, when the internals are refactored using numba
                target_data = target_data.chunk(
                    {self._get_position_name(target_data)[1]: -1}
                )

            out = conservative_interpolation(
                da,
                target_data,
                target,
                dim,
                target_data_dim,  # in this case the dimension of phi and theta are the same
                target_dim,
            )

        return out

    def _wrap_and_replace_coords(self, da, data_new, position_to, keep_coords=False):
        """
        Take the base coords from da, the data from data_new, and return
        a new DataArray with a coordinate on position_to.
        """
        position_from, old_dim = self._get_position_name(da)
        try:
            new_dim = self.coords[position_to]
        except KeyError:
            raise KeyError("Position '%s' was not found in axis.coords." % position_to)

        orig_dims = da.dims

        coords = OrderedDict()
        dims = []
        for d in orig_dims:
            if d == old_dim:
                dims.append(new_dim)
                # only add coordinate if it actually exists
                # otherwise this creates a new coordinate where before there
                # was none
                if new_dim in self._ds.coords:
                    coords[new_dim] = self._ds.coords[new_dim]
            else:
                dims.append(d)
                # only add coordinate if it actually exists...
                if d in da.coords:
                    coords[d] = da.coords[d]

        # add compatible coords
        if keep_coords:
            for c in da.coords:
                if c not in coords and set(da[c].dims).issubset(dims):
                    coords[c] = da[c]

        return xr.DataArray(data_new, dims=dims, coords=coords)

    def _get_position_name(self, da):
        """Return the position and name of the axis coordinate in a DataArray."""
        for position, coord_name in self.coords.items():
            # TODO: should we have more careful checking of alignment here?
            if coord_name in da.dims:
                return position, coord_name

        raise KeyError(
            "None of the DataArray's dims %s were found in axis "
            "coords." % repr(da.dims)
        )

    def _get_axis_dim_num(self, da):
        """Return the dimension number of the axis coordinate in a DataArray."""
        _, coord_name = self._get_position_name(da)
        return da.get_axis_num(coord_name)


_XGCM_BOUNDARY_KWARG_TO_XARRAY_PAD_KWARG = {
    "periodic": "wrap",
    "fill": "constant",
    "extend": "edge",
}


class Grid:
    """
    An object with multiple :class:`xgcm.Axis` objects representing different
    independent axes.
    """

    def __init__(
        self,
        ds,
        check_dims=True,
        periodic=True,
        default_shifts={},
        face_connections=None,
        coords=None,
        metrics=None,
        boundary=None,
        fill_value=None,
    ):
        """
        Create a new Grid object from an input dataset.

        Parameters
        ----------
        ds : xarray.Dataset
            Contains the relevant grid information. Coordinate attributes
            should conform to Comodo conventions [1]_.
        check_dims : bool, optional
            Whether to check the compatibility of input data dimensions before
            performing grid operations.
        periodic : {True, False, list}
            Whether the grid is periodic (i.e. "wrap-around"). If a list is
            specified (e.g. ``['X', 'Y']``), the axis names in the list will be
            be periodic and any other axes founds will be assumed non-periodic.
        default_shifts : dict
            A dictionary of dictionaries specifying default grid position
            shifts (e.g. ``{'X': {'center': 'left', 'left': 'center'}}``)
        face_connections : dict
            Grid topology
        coords : dict, optional
            Specifies positions of dimension names along axes X, Y, Z, e.g
            ``{'X': {'center': 'XC', 'left: 'XG'}}``.
            Each key should be an axis name (e.g., `X`, `Y`, or `Z`) and map
            to a dictionary which maps positions (`center`, `left`, `right`,
            `outer`, `inner`) to dimension names in the dataset
            (in the example above, `XC` is at the `center` position and `XG`
            at the `left` position along the `X` axis).
            If the values are not present in ``ds`` or are not dimensions,
            an error will be raised.
        metrics : dict, optional
            Specification of grid metrics mapping axis names (X, Y, Z) to corresponding
            metric variable names in the dataset
            (e.g. {('X',):['dx_t'], ('X', 'Y'):['area_tracer', 'area_u']}
            for the cell distance in the x-direction ``dx_t`` and the
            horizontal cell areas ``area_tracer`` and ``area_u``, located at
            different grid positions).
        boundary : {None, 'fill', 'extend', 'extrapolate', dict}, optional
            A flag indicating how to handle boundaries:

            * None:  Do not apply any boundary conditions. Raise an error if
              boundary conditions are required for the operation.
            * 'fill':  Set values outside the array boundary to fill_value
              (i.e. a Dirichlet boundary condition.)
            * 'extend': Set values outside the array to the nearest array
              value. (i.e. a limited form of Neumann boundary condition.)
            * 'extrapolate': Set values by extrapolating linearly from the two
              points nearest to the edge
            Optionally a dict mapping axis name to seperate values for each axis
            can be passed.
        fill_value : {float, dict}, optional
            The value to use in boundary conditions with `boundary='fill'`.
            Optionally a dict mapping axis name to seperate values for each axis
            can be passed.
        keep_coords : boolean, optional
            Preserves compatible coordinates. False by default.

        REFERENCES
        ----------
        .. [1] Comodo Conventions https://web.archive.org/web/20160417032300/http://pycomodo.forge.imag.fr/norm.html
        """
        self._ds = ds
        self._check_dims = check_dims

        if coords:
            all_axes = coords.keys()
        else:
            all_axes = comodo.get_all_axes(ds)
            coords = {}

        # check coords input validity
        for axis, positions in coords.items():
            for pos, dim in positions.items():
                if not (dim in ds.variables or dim in ds.dims):
                    raise ValueError(
                        f"Could not find dimension `{dim}` (for the `{pos}` position on axis `{axis}`) in input dataset."
                    )
                if dim not in ds.dims:
                    raise ValueError(
                        f"Input `{dim}` (for the `{pos}` position on axis `{axis}`) is not a dimension in the input datasets `ds`."
                    )

        # Convert all inputs to axes-kwarg mappings
        # Parse axis properties
        boundary = self._as_axis_kwarg_mapping(boundary, axes=all_axes)
        fill_value = self._as_axis_kwarg_mapping(fill_value, axes=all_axes)

        # Parse list input. This case does only apply to periodic.
        # Since we plan on deprecating it soon handle it here, so we can easily
        # remove it later
        if isinstance(periodic, list):
            periodic = {axname: True for axname in periodic}
        periodic = self._as_axis_kwarg_mapping(periodic, axes=all_axes)

        # Set properties on grid object. I think we are better of
        # getting completely rid of the axis object and storing/getting info from the grid object properties
        # (all of which need to be supplied/converted to axis-value mapping).
        self.boundary: Dict[str, Union[str, float, int]] = boundary
        self.fill_value: Dict[str, Union[str, float, int]] = fill_value
        self.periodic: Dict[str, Union[str, float, int]] = periodic
        if face_connections is not None:
            self._connections = face_connections
            self._facedim = list(face_connections.keys())[0]

        # TODO we probably want to properly define these as class properties with setter/getter?
        # TODO: This also needs to check valid inputs for each one.

        # Populate axes. Much of this is just for backward compatibility.
        self.axes = OrderedDict()
        for axis_name in all_axes:
            is_periodic = periodic.get(axis_name, False)

            if axis_name in default_shifts:
                axis_default_shifts = default_shifts[axis_name]
            else:
                axis_default_shifts = {}

            if isinstance(boundary, dict):
                axis_boundary = boundary.get(axis_name, None)
            elif isinstance(boundary, str) or boundary is None:
                axis_boundary = boundary
            else:
                raise ValueError(
                    f"boundary={boundary} is invalid. Please specify a dictionary "
                    "mapping axis name to a boundary option; a string or None."
                )
            # TODO Reimplement value checking on grid properties. See comment above
            if isinstance(fill_value, dict):
                axis_fillvalue = fill_value.get(axis_name, None)
            elif isinstance(fill_value, (int, float)) or fill_value is None:
                axis_fillvalue = fill_value
            else:
                raise ValueError(
                    f"fill_value={fill_value} is invalid. Please specify a dictionary "
                    "mapping axis name to a boundary option; a number or None."
                )

            self.axes[axis_name] = Axis(
                ds,
                axis_name,
                is_periodic,
                default_shifts=axis_default_shifts,
                coords=coords.get(axis_name),
                boundary=axis_boundary,
                fill_value=axis_fillvalue,
            )

        if face_connections is not None:
            self._assign_face_connections(face_connections)

        self._metrics = {}

        if metrics is not None:
            for key, value in metrics.items():
                self.set_metrics(key, value)

        # Finish setup

    def _as_axis_kwarg_mapping(
        self,
        kwargs: Union[Any, Dict[str, Any]],
        axes: Iterable[str] = None,
    ) -> Dict[str, Any]:
        """Convert kwarg input into dict for each available axis
        E.g. for a grid with 2 axes for the keyword argument `periodic`
        periodic = True --> periodic = {'X': True, 'Y':True}
        or if not all axes are provided, the other axes will be parsed as defaults (None)
        periodic = {'X':True} --> periodic={'X': True, 'Y':None}
        """
        if axes is None:
            axes = self.axes

        parsed_kwargs: Dict[str, Any] = dict()
        if isinstance(kwargs, dict):
            parsed_kwargs = kwargs
        else:
            for axis in axes:
                parsed_kwargs[axis] = kwargs
        return parsed_kwargs

    def _assign_face_connections(self, fc):
        """Check a dictionary of face connections to make sure all the links are
        consistent.
        """

        if len(fc) > 1:
            raise ValueError(
                "Only one face dimension is supported for now. "
                "Instead found %r" % repr(fc.keys())
            )

        # we will populate this with the axes we find in face_connections
        axis_connections = {}

        facedim = list(fc.keys())[0]
        assert facedim in self._ds

        face_links = fc[facedim]
        for fidx, face_axis_links in face_links.items():
            for axis, axis_links in face_axis_links.items():
                # initialize the axis dict if necssary
                if axis not in axis_connections:
                    axis_connections[axis] = {}
                link_left, link_right = axis_links

                def check_neighbor(link, position):
                    if link is None:
                        return
                    idx, ax, rev = link
                    # need to swap position if the link is reversed
                    correct_position = int(not position) if rev else position
                    try:
                        neighbor_link = face_links[idx][ax][correct_position]
                    except (KeyError, IndexError):
                        raise KeyError(
                            "Couldn't find a face link for face %r"
                            "in axis %r at position %r" % (idx, ax, correct_position)
                        )
                    idx_n, ax_n, rev_n = neighbor_link
                    if ax not in self.axes:
                        raise KeyError("axis %r is not a valid axis" % ax)
                    if ax_n not in self.axes:
                        raise KeyError("axis %r is not a valid axis" % ax_n)
                    if idx not in self._ds[facedim].values:
                        raise IndexError(
                            "%r is not a valid index for face"
                            "dimension %r" % (idx, facedim)
                        )
                    if idx_n not in self._ds[facedim].values:
                        raise IndexError(
                            "%r is not a valid index for face"
                            "dimension %r" % (idx, facedim)
                        )
                    # check for consistent links from / to neighbor
                    if (idx_n != fidx) or (ax_n != axis) or (rev_n != rev):
                        raise ValueError(
                            "Face link mismatch: neighbor doesn't"
                            " correctly link back to this face. "
                            "face: %r, axis: %r, position: %r, "
                            "rev: %r, link: %r, neighbor_link: %r"
                            % (fidx, axis, position, rev, link, neighbor_link)
                        )
                    # convert the axis name to an acutal axis object
                    actual_axis = self.axes[ax]
                    return idx, actual_axis, rev

                left = check_neighbor(link_left, 1)
                right = check_neighbor(link_right, 0)
                axis_connections[axis][fidx] = (left, right)

        for axis, axis_links in axis_connections.items():
            self.axes[axis]._facedim = facedim
            self.axes[axis]._connections = axis_links

    def set_metrics(self, key, value, overwrite=False):
        metric_axes = frozenset(_maybe_promote_str_to_list(key))
        axes_not_found = [ma for ma in metric_axes if ma not in self.axes]
        if len(axes_not_found) > 0:
            raise KeyError(
                f"Metric axes {axes_not_found!r} not compatible with grid axes {tuple(self.axes)!r}"
            )

        metric_value = _maybe_promote_str_to_list(value)
        for metric_varname in metric_value:
            if metric_varname not in self._ds.variables:
                raise KeyError(
                    f"Metric variable {metric_varname} not found in dataset."
                )

        existing_metric_axes = set(self._metrics.keys())
        if metric_axes in existing_metric_axes:
            value_exist = self._metrics.get(metric_axes)
            # resetting coords avoids potential broadcasting / alignment issues
            value_new = self._ds[metric_varname].reset_coords(drop=True)
            did_overwrite = False
            # go through each existing value until data array with matching dimensions is selected
            for idx, ve in enumerate(value_exist):
                # double check if dimensions match
                if set(value_new.dims) == set(ve.dims):
                    if overwrite:
                        # replace existing data array with new data array input
                        self._metrics[metric_axes][idx] = value_new
                        did_overwrite = True
                    else:
                        raise ValueError(
                            f"Metric variable {ve.name} with dimensions {ve.dims} already assigned in metrics."
                            f" Overwrite {ve.name} with {metric_varname} by setting overwrite=True."
                        )
            # if no existing value matches new value dimension-wise, just append new value
            if not did_overwrite:
                self._metrics[metric_axes].append(value_new)
        else:
            # no existing metrics for metric_axes yet; initialize empty list
            self._metrics[metric_axes] = []
            for metric_varname in metric_value:
                metric_var = self._ds[metric_varname].reset_coords(drop=True)
                self._metrics[metric_axes].append(metric_var)

    def _get_dims_from_axis(self, da, axis):
        da = _maybe_unpack_vector_component(da)
        dim = []
        axis = _maybe_promote_str_to_list(axis)
        for ax in axis:
            if ax in self.axes:
                all_dim = self.axes[ax].coords.values()
                matching_dim = [di for di in all_dim if di in da.dims]
                if len(matching_dim) == 1:
                    dim.append(matching_dim[0])
                else:
                    raise ValueError(
                        f"Did not find single matching dimension {da.dims} from {da.name} corresponding to axis {ax}, got {matching_dim}."
                    )
            else:
                raise KeyError(f"Did not find axis {ax} from data array {da.name}")
        return dim

    def get_metric(self, array, axes):
        """
        Find the metric variable associated with a set of axes for a particular
        array.

        Parameters
        ----------
        array : xarray.DataArray
            The array for which we are looking for a metric. Only its dimensions are considered.
        axes : iterable
            A list of axes for which to find the metric.

        Returns
        -------
        metric : xarray.DataArray
            A metric which can broadcast against ``array``
        """

        metric_vars = None
        array_dims = set(array.dims)

        # Will raise a Value Error if array doesn't have a dimension corresponding to metric axes specified
        # See _get_dims_from_axis
        self._get_dims_from_axis(array, frozenset(axes))

        possible_metric_vars = set(tuple(k) for k in self._metrics.keys())
        possible_combos = set(itertools.permutations(tuple(axes)))
        overlap_metrics = possible_metric_vars.intersection(possible_combos)

        if len(overlap_metrics) > 0:
            # Condition 1: metric with matching axes and dimensions exist
            overlap_metrics = frozenset(*overlap_metrics)
            possible_metrics = self._metrics[overlap_metrics]
            for mv in possible_metrics:
                metric_dims = set(mv.dims)
                if metric_dims.issubset(array_dims):
                    metric_vars = mv
                    break
            if metric_vars is None:
                # Condition 2: interpolate metric with matching axis to desired dimensions
                warnings.warn(
                    f"Metric at {array.dims} being interpolated from metrics at dimensions {mv.dims}. Boundary value set to 'extend'."
                )
                metric_vars = self.interp_like(mv, array, "extend", None)
        else:
            for axis_combinations in iterate_axis_combinations(axes):
                try:
                    # will raise KeyError if the axis combination is not in metrics
                    possible_metric_vars = [
                        self._metrics[ac] for ac in axis_combinations
                    ]
                    for possible_combinations in itertools.product(
                        *possible_metric_vars
                    ):
                        metric_dims = set(
                            [d for mv in possible_combinations for d in mv.dims]
                        )
                        if metric_dims.issubset(array_dims):
                            # Condition 3: use provided metrics with matching dimensions to calculate for required metric
                            metric_vars = possible_combinations
                            break
                        else:
                            # Condition 4: metrics in the wrong position (must interpolate before multiplying)
                            possible_dims = [pc.dims for pc in possible_combinations]
                            warnings.warn(
                                f"Metric at {array.dims} being interpolated from metrics at dimensions {possible_dims}. Boundary value set to 'extend'."
                            )
                            metric_vars = tuple(
                                self.interp_like(pc, array, "extend", None)
                                for pc in possible_combinations
                            )
                    if metric_vars is not None:
                        # return the product of the metrics
                        metric_vars = functools.reduce(operator.mul, metric_vars, 1)
                        break
                except KeyError:
                    pass
        if metric_vars is None:
            raise KeyError(
                f"Unable to find any combinations of metrics for array dims {array_dims!r} and axes {axes!r}"
            )
        return metric_vars

    @docstrings.dedent
    def interp_like(self, array, like, boundary=None, fill_value=None):
        """Compares positions between two data arrays and interpolates array to the position of like if necessary

        Parameters
        ----------
        array : DataArray
            DataArray to interpolate to the position of like
        like : DataArray
            DataArray with desired grid positions for source array
        boundary : str or dict, optional,
            boundary can either be one of {None, 'fill', 'extend', 'extrapolate'}
            * None:  Do not apply any boundary conditions. Raise an error if
              boundary conditions are required for the operation.
            * 'fill':  Set values outside the array boundary to fill_value
              (i.e. a Dirichlet boundary condition.)
            * 'extend': Set values outside the array to the nearest array
              value. (i.e. a limited form of Neumann boundary condition where
              the difference at the boundary will be zero.)
            * 'extrapolate': Set values by extrapolating linearly from the two
              points nearest to the edge
            This sets the default value. It can be overriden by specifying the
            boundary kwarg when calling specific methods.
        fill_value : float, optional
            The value to use in the boundary condition when `boundary='fill'`.

        Returns
        -------
        array : DataArray
            Source data array with updated positions along axes matching with target array
        """

        interp_axes = []
        for axname, axis in self.axes.items():
            try:
                position_array, _ = axis._get_position_name(array)
                position_like, _ = axis._get_position_name(like)
            # This will raise a KeyError if you have multiple axes contained in self,
            # since the for-loop will go through all axes, but the method is applied for only 1 axis at a time
            # This is for cases where an axis is present in self that is not available for either array or like.
            # For the axis you are interested in interpolating, there should be data for it in grid, array, and like.
            except KeyError:
                continue
            if position_like != position_array:
                interp_axes.append(axname)

        array = self.interp(
            array,
            interp_axes,
            fill_value=fill_value,
            boundary=boundary,
        )
        return array

    def __repr__(self):
        summary = ["<xgcm.Grid>"]
        for name, axis in self.axes.items():
            is_periodic = "periodic" if axis._periodic else "not periodic"
            summary.append(
                "%s Axis (%s, boundary=%r):" % (name, is_periodic, axis.boundary)
            )
            summary += axis._coord_desc()
        return "\n".join(summary)

    @docstrings.get_sectionsf("grid_func", sections=["Parameters", "Examples"])
    @docstrings.dedent
    def _grid_func(self, funcname, da, axis, **kwargs):
        """this function calls appropriate functions from `Axis` objects.
        It handles multiple axis input and weighting with metrics

        Parameters
        ----------
        axis : str or list or tuple
            Name of the axis on which to act. Multiple axes can be passed as list or
            tuple (e.g. ``['X', 'Y']``). Functions will be executed over each axis in the
            given order.
        to : str or dict, optional
            The direction in which to shift the array (can be ['center','left','right','inner','outer']).
            If not specified, default will be used.
            Optionally a dict with seperate values for each axis can be passed (see example)
            Optionally a dict with seperate values for each axis can be passed (see example)
        boundary : None or str or dict, optional
            A flag indicating how to handle boundaries:

            * None:  Do not apply any boundary conditions. Raise an error if
              boundary conditions are required for the operation.
            * 'fill':  Set values outside the array boundary to fill_value
              (i.e. a Dirichlet boundary condition.)
            * 'extend': Set values outside the array to the nearest array
              value. (i.e. a limited form of Neumann boundary condition.)

            Optionally a dict with separate values for each axis can be passed (see example)
        fill_value : {float, dict}, optional
            The value to use in the boundary condition with `boundary='fill'`.
            Optionally a dict with seperate values for each axis can be passed (see example)
        vector_partner : dict, optional
            A single key (string), value (DataArray).
            Optionally a dict with seperate values for each axis can be passed (see example)
        metric_weighted : str or tuple of str or dict, optional
            If an axis or list of axes is specified,
            the appropriate grid metrics will be used to determined the weight for interpolation.
            E.g. if passing `metric_weighted=['X', 'Y']`, values will be weighted by horizontal area.
            If `False` (default), the points will be weighted equally.
            Optionally a dict with seperate values for each axis can be passed (see example)

        """

        if (not isinstance(axis, list)) and (not isinstance(axis, tuple)):
            axis = [axis]
        # parse multi axis kwargs like e.g. `boundary`
        multi_kwargs = {k: self._as_axis_kwarg_mapping(v) for k, v in kwargs.items()}

        out = da
        for axx in axis:
            kwargs = {k: v[axx] for k, v in multi_kwargs.items()}
            ax = self.axes[axx]
            kwargs.setdefault("boundary", ax.boundary)
            func = getattr(ax, funcname)
            metric_weighted = kwargs.pop("metric_weighted", False)

            if isinstance(metric_weighted, str):
                metric_weighted = (metric_weighted,)

            if metric_weighted:
                metric = self.get_metric(out, metric_weighted)
                out = out * metric

            out = func(out, **kwargs)

            if metric_weighted:
                metric_new = self.get_metric(out, metric_weighted)
                out = out / metric_new

        return out

<<<<<<< HEAD
=======
    def pad(self, *arrays, boundary_width=None, boundary=None, fill_value=None):
        """
        Pads the boundary of given arrays along given Axes, according to information in Axes.boundary.

        Parameters
        ----------
        arrays : Sequence[xarray.DataArray]
            Arrays to pad according to boundary and boundary_width.
        boundary_width : Dict[str: Tuple[int, int]
            The widths of the boundaries at the edge of each array.
            Supplied in a mapping of the form {axis_name: (lower_width, upper_width)}.
        boundary : {None, 'fill', 'extend', 'extrapolate', dict}, optional
            A flag indicating how to handle boundaries:
            * None: Do not apply any boundary conditions. Raise an error if
              boundary conditions are required for the operation.
            * 'fill':  Set values outside the array boundary to fill_value
              (i.e. a Dirichlet boundary condition.)
            * 'extend': Set values outside the array to the nearest array
              value. (i.e. a limited form of Neumann boundary condition.)
            * 'extrapolate': Set values by extrapolating linearly from the two
              points nearest to the edge
            Optionally a dict mapping axis name to separate values for each axis
            can be passed.
        fill_value : {float, dict}, optional
            The value to use in boundary conditions with `boundary='fill'`.
            Optionally a dict mapping axis name to separate values for each axis
            can be passed. Default is 0.
        """
        # TODO accept a general padding function like numpy.pad does as an argument to boundary

        if not boundary_width:
            raise ValueError("Must provide the widths of the boundaries")

        if boundary and isinstance(boundary, str):
            boundary = {ax_name: boundary for ax_name in self.axes.keys()}
        if fill_value is None:
            fill_value = 0.0
        if isinstance(fill_value, (int, float)):
            fill_value = {ax_name: fill_value for ax_name in self.axes.keys()}
        # xgcm uses a default fill value of 0, while xarray uses nan.
        fill_value = {k: 0.0 if v is None else v for k, v in fill_value.items()}

        padded = []
        for da in arrays:
            new_da = da
            for ax, widths in boundary_width.items():
                axis = self.axes[ax]
                _, dim = axis._get_position_name(da)

                # Use default boundary for axis unless overridden
                if boundary:
                    ax_boundary = boundary[ax]
                else:
                    ax_boundary = axis.boundary

                if ax_boundary == "extrapolate":
                    # TODO implement extrapolation
                    raise NotImplementedError
                elif ax_boundary is None:
                    # TODO this is necessary, but also seems inconsistent with the docstring, which says that None = "no boundary condition"
                    ax_boundary = "periodic"

                # TODO avoid repeatedly calling xarray pad
                try:
                    mode = _XGCM_BOUNDARY_KWARG_TO_XARRAY_PAD_KWARG[ax_boundary]
                except KeyError:
                    raise ValueError(
                        f"{ax_boundary} is not a supported type of boundary"
                    )

                if mode == "constant":
                    new_da = new_da.pad(
                        {dim: widths}, mode, constant_values=fill_value[ax]
                    )
                else:
                    new_da = new_da.pad({dim: widths}, mode)

            padded.append(new_da)

        return padded

>>>>>>> e11a0464
    def _1d_grid_ufunc_dispatch(
        self,
        funcname,
        da: Union[
            xr.DataArray, Dict[str, xr.DataArray]
        ],  # ? @Tom: could this accept a list of dicts?
        axis,
        to=None,
        keep_coords=False,
        metric_weighted: Union[
            str, Iterable[str], Dict[str, Union[str, Iterable[str]]]
        ] = None,
        other_component: Optional[Dict[str, xr.DataArray]] = None,  # ? Same as above.
        **kwargs,
    ):
        """
        Calls appropriate 1D grid ufuncs on data, along the specified axes, sequentially.

        Parameters
        ----------
        axis : str or list or tuple
            Name of the axis on which to act. Multiple axes can be passed as list or
            tuple (e.g. ``['X', 'Y']``). Functions will be executed over each axis in the
            given order.
        to : str or dict, optional
            The direction in which to shift the array (can be ['center','left','right','inner','outer']).
            Can be passed as a single str to use for all axis, or as a dict with separate values for each axis.
            If not specified, the `default_shifts` stored in each Axis object will be used for that axis.
        """

        if isinstance(axis, str):
            axis = [axis]

        # Check validity of vector
        if isinstance(da, dict):
            if len(da) != 1:
                raise ValueError(
                    f"When providing vector components as input, the provided dictionary can only have one key/value pair. Found {len(dict)}"
                )

        # convert input arguments into axes-kwarg mappings
        to = self._as_axis_kwarg_mapping(to)

        if isinstance(metric_weighted, str):
            metric_weighted = (metric_weighted,)
        metric_weighted = self._as_axis_kwarg_mapping(metric_weighted)

        # If I understand correctly, this could contain some other kwargs, which are not appropriate to convert
        # Note that the option to pass boundary (actually padding) options on the method will be deprecated,
        # so for now I will just store everything I need here.
        VALID_BOUNDARY_KWARGS = ["boundary", "periodic", "fill_value"]
        kwargs = {
            k: self._as_axis_kwarg_mapping(v) if k in VALID_BOUNDARY_KWARGS else v
            for k, v in kwargs.items()
        }

        # Now check if some of the values not provided in the kwargs are set as grid properties
        # In the future grid object properties should be the only way to access that information
        # and we can remove this.
        kwargs_with_defaults = {}

        for k in set(
            list(kwargs.keys()) + VALID_BOUNDARY_KWARGS
        ):  # iterate over all axis properties and any additional keys of `kwarg`
            if k in VALID_BOUNDARY_KWARGS:
                defaults = getattr(self, k, {})
                kwargs_input = kwargs.get(k, {})
                # overwrite if given as input
                defaults.update(kwargs_input)
                kwargs_with_defaults[k] = defaults
            else:
                kwargs_with_defaults[k] = kwargs[k]
        kwargs = kwargs_with_defaults

        # Lastly go through the inputs axis by axis, and replace
        # boundary with 'periodic' if periodic is True
        # (again this is temporary until `periodic` is deprecated)
        if "periodic" in kwargs.keys():
            boundary = kwargs.get("boundary", {})
            new_boundary = {
                k: "periodic"
                for k in kwargs["periodic"].keys()
                if kwargs["periodic"].get(k, False)
            }
            boundary.update(new_boundary)
            kwargs["boundary"] = boundary
        # remove the periodic input
        kwargs = {k: v for k, v in kwargs.items() if k != "periodic"}

        signatures = self._create_1d_grid_ufunc_signatures(da, axis=axis, to=to)

        # if any dims are chunked then we need dask
        da_dask_test = _maybe_unpack_vector_component(da)

        if isinstance(da_dask_test.data, Dask_Array):
            dask = "parallelized"
        else:
            dask = "forbidden"

<<<<<<< HEAD
        if isinstance(da, dict):
            array = {k: v.copy(deep=False) for k, v in da.items()}
        else:
            array = da.copy(deep=False)

=======
        # Need to copy to avoid modifying in-place. Ideally we would test for this behaviour specifically
        array = da.copy(deep=False)
>>>>>>> e11a0464
        # Apply 1D function over multiple axes
        # TODO This will call xarray.apply_ufunc once for each axis, but if signatures + kwargs are the same then we
        # TODO only actually need to call apply_ufunc once for those axes
        for signature_1d, ax_name in zip(signatures, axis):

            grid_ufunc, remaining_kwargs = _select_grid_ufunc(
                funcname, signature_1d, module=gridops, **kwargs
            )
            ax_metric_weighted = metric_weighted[ax_name]

            if ax_metric_weighted:
                metric = self.get_metric(array, ax_metric_weighted)
                array = array * metric

            # if chunked along core dim then we need map_overlap
            core_dim = self._get_dims_from_axis(da, ax_name)
            chunk_test_array = _maybe_unpack_vector_component(array)
            if _has_chunked_core_dims(chunk_test_array, core_dim):
                map_overlap = True
                dask = "allowed"
            else:
                map_overlap = False

            array = grid_ufunc(
                self,
                array,
                axis=[(ax_name,)],
                keep_coords=keep_coords,
                dask=dask,
                map_overlap=map_overlap,
                other_component=other_component,
                **remaining_kwargs,
            )

            if ax_metric_weighted:
                metric = self.get_metric(array, ax_metric_weighted)
                array = array / metric

        return self._transpose_to_keep_same_dim_order(da, array, axis)

    def _create_1d_grid_ufunc_signatures(
        self, da, axis, to
    ) -> List[_GridUFuncSignature]:
        """
        Create a list of signatures to pass to apply_grid_ufunc.

        Created from data, list of input axes, and list of target axis positions.
        One separate signature is created for each axis the 1D ufunc is going to be applied over.
        """
        da = _maybe_unpack_vector_component(da)

        signatures = []
        for ax_name in axis:
            ax = self.axes[ax_name]

            from_pos, _ = ax._get_position_name(da)  # removed `dim` since it wasnt used

            to_pos = to[ax_name]
            if to_pos is None:
                to_pos = ax._default_shifts[from_pos]

            # TODO build this more directly?
            signature_1d = _GridUFuncSignature.from_string(
                f"({ax_name}:{from_pos})->({ax_name}:{to_pos})"
            )
            signatures.append(signature_1d)

        return signatures

    def _transpose_to_keep_same_dim_order(self, da, result, axis):
        """Reorder DataArray dimensions to match the original input."""
        da = _maybe_unpack_vector_component(da)

        initial_dims = da.dims

        shifted_dims = {}
        for ax_name in axis:
            ax = self.axes[ax_name]

            _, old_dim = ax._get_position_name(da)
            _, new_dim = ax._get_position_name(result)
            shifted_dims[old_dim] = new_dim

        output_dims_but_in_original_order = [
            shifted_dims[dim] if dim in shifted_dims else dim for dim in initial_dims
        ]

        return result.transpose(*output_dims_but_in_original_order)

    def apply_as_grid_ufunc(
        self,
        func: Callable,
        *args: xr.DataArray,
        axis: Sequence[Sequence[str]] = None,
        signature: Union[str, _GridUFuncSignature] = "",
        boundary_width: Mapping[str, Tuple[int, int]] = None,
        boundary: Union[str, Mapping[str, str]] = None,
        fill_value: Union[float, Mapping[str, float]] = None,
        dask: Literal["forbidden", "parallelized", "allowed"] = "forbidden",
        map_overlap: bool = False,
        **kwargs,
    ):
        """
        Apply a function to the given arguments in a grid-aware manner.

        The relationship between xgcm axes on the input and output are specified by
        `signature`. Wraps xarray.apply_ufunc, but determines the core dimensions
        from the grid and signature passed.

        Parameters
        ----------
        func : callable
            Function to call like `func(*args, **kwargs)` on numpy-like unlabeled
            arrays (`.data`).

            Passed directly on to `xarray.apply_ufunc`.
        *args : xarray.DataArray
            One or more xarray DataArray objects to apply the function to.
        axis : Sequence[Sequence[str]], optional
            Names of xgcm.Axes on which to act, for each array in args. Multiple axes can be passed as a sequence (e.g. ``['X', 'Y']``).
            Function will be executed over all Axes simultaneously, and each Axis must be present in the Grid.
        signature : string
            Grid universal function signature. Specifies the xgcm.Axis names and
            positions for each input and output variable, e.g.,

            ``"(X:center)->(X:left)"`` for ``diff_center_to_left(a)`.
        boundary_width : Dict[str: Tuple[int, int]
            The widths of the boundaries at the edge of each array.
            Supplied in a mapping of the form {axis_name: (lower_width, upper_width)}.
        boundary : {None, 'fill', 'extend', 'extrapolate', dict}, optional
            A flag indicating how to handle boundaries:
            * None: Do not apply any boundary conditions. Raise an error if
              boundary conditions are required for the operation.
            * 'fill':  Set values outside the array boundary to fill_value
              (i.e. a Dirichlet boundary condition.)
            * 'extend': Set values outside the array to the nearest array
              value. (i.e. a limited form of Neumann boundary condition.)
            * 'extrapolate': Set values by extrapolating linearly from the two
              points nearest to the edge
            Optionally a dict mapping axis name to separate values for each axis
            can be passed.
        fill_value : {float, dict}, optional
            The value to use in boundary conditions with `boundary='fill'`.
            Optionally a dict mapping axis name to separate values for each axis
            can be passed. Default is 0.
        dask : {"forbidden", "allowed", "parallelized"}, default: "forbidden"
            How to handle applying to objects containing lazy data in the form of
            dask arrays. Passed directly on to `xarray.apply_ufunc`.
        map_overlap : bool, optional
            Whether or not to automatically apply the function along chunked core dimensions using dask.array.map_overlap.
            Default is False. If True, will need to be accompanied by dask='allowed'.

        Returns
        -------
        results
            The result of the call to `xarray.apply_ufunc`, but including the coordinates
            given by the signature, which are read from the grid. Output is either a single
            object or a tuple of such objects.

        See Also
        --------
        apply_as_grid_ufunc
        as_grid_ufunc
        """
        return apply_as_grid_ufunc(
            func,
            *args,
            axis=axis,
            grid=self,
            signature=signature,
            boundary_width=boundary_width,
            boundary=boundary,
            fill_value=fill_value,
            dask=dask,
            map_overlap=map_overlap,
            **kwargs,
        )

    @docstrings.dedent
    def interp(self, da, axis, **kwargs):
        """
        Interpolate neighboring points to the intermediate grid point along
        this axis.


        Parameters
        ----------
        %(grid_func.parameters)s

        Examples
        --------
        %(grid_func.examples)s

        Returns
        -------
        da_i : xarray.DataArray
            The interpolated data

        Examples
        --------
        Each keyword argument can be provided as a `per-axis` dictionary. For instance,
        if a global 2D dataset should be interpolated on both X and Y axis, but it is
        only periodic in the X axis, we can do this:

        >>> grid.interp(da, ["X", "Y"], periodic={"X": True, "Y": False})
        """
        return self._1d_grid_ufunc_dispatch("interp", da, axis, **kwargs)

    @docstrings.dedent
    def diff(self, da, axis, **kwargs):
        """
        Difference neighboring points to the intermediate grid point.

        Parameters
        ----------
        %(grid_func.parameters)s

        Examples
        --------
        %(grid_func.examples)s

        Returns
        -------
        da_i : xarray.DataArray
            The differenced data

        Examples
        --------
        Each keyword argument can be provided as a `per-axis` dictionary. For instance,
        if a global 2D dataset should be differenced on both X and Y axis, but the fill
        value at the boundary should be differenc for each axis, we can do this:

        >>> grid.diff(da, ["X", "Y"], fill_value={"X": 0, "Y": 100})
        """
        return self._1d_grid_ufunc_dispatch("diff", da, axis, **kwargs)

    @docstrings.dedent
    def min(self, da, axis, **kwargs):
        """
        Minimum of neighboring points on the intermediate grid point.

        Parameters
        ----------
        %(grid_func.parameters)s

        Examples
        --------
        %(grid_func.examples)s

        Returns
        -------
        da_i : xarray.DataArray
            The mimimum data

        Examples
        --------
        Each keyword argument can be provided as a `per-axis` dictionary. For instance,
        if we want to find the minimum of sourrounding grid cells for a global 2D dataset
        in both X and Y axis, but the fill value at the boundary should be different
        for each axis, we can do this:

        >>> grid.min(da, ["X", "Y"], fill_value={"X": 0, "Y": 100})
        """
        return self._1d_grid_ufunc_dispatch("min", da, axis, **kwargs)

    @docstrings.dedent
    def max(self, da, axis, **kwargs):
        """
        Maximum of neighboring points on the intermediate grid point.

        Parameters
        ----------
        %(grid_func.parameters)s

        Examples
        --------
        %(grid_func.examples)s

        Returns
        -------
        da_i : xarray.DataArray
            The maximum data

        Examples
        --------
        Each keyword argument can be provided as a `per-axis` dictionary. For instance,
        if we want to find the maximum of sourrounding grid cells for a global 2D dataset
        in both X and Y axis, but the fill value at the boundary should be different
        for each axis, we can do this:

        >>> grid.max(da, ["X", "Y"], fill_value={"X": 0, "Y": 100})
        """
        return self._1d_grid_ufunc_dispatch("max", da, axis, **kwargs)

    @docstrings.dedent
    def cumsum(self, da, axis, **kwargs):
        """
        Cumulatively sum a DataArray, transforming to the intermediate axis
        position.

        Parameters
        ----------
        %(grid_func.parameters)s

        Examples
        --------
        %(grid_func.examples)s

        Returns
        -------
        da_i : xarray.DataArray
            The cumsummed data

        Examples
        --------
        Each keyword argument can be provided as a `per-axis` dictionary. For instance,
        if we want to compute the cumulative sum of global 2D dataset
        in both X and Y axis, but the fill value at the boundary should be different
        for each axis, we can do this:

        >>> grid.max(da, ["X", "Y"], fill_value={"X": 0, "Y": 100})
        """
        return self._grid_func("cumsum", da, axis, **kwargs)

    # def _apply_vector_function(self, function, vector, **kwargs):
    #     # the keys, should be axis names
    #     assert len(vector) == 2

    #     # this is currently only tested for c-grid vectors defined on edges
    #     # moving to cell centers. We need to detect if we got something else
    #     to = kwargs.get("to", "center")
    #     if to != "center":
    #         raise NotImplementedError(
    #             "Only vector interpolation to cell "
    #             "center is implemented, but got "
    #             "to=%r" % to
    #         )
    #     for axis_name, component in vector.items():
    #         axis = self.axes[axis_name]
    #         position, coord = axis._get_position_name(component)
    #         if position == "center":
    #             raise NotImplementedError(
    #                 "Only vector interpolation to cell "
    #                 "center is implemented, but vector "
    #                 "%s component is defined at center "
    #                 "(dims: %r)" % (axis_name, component.dims)
    #             )

    #     x_axis_name, y_axis_name = list(vector)
    #     # x_axis, y_axis = self.axes[x_axis_name], self.axes[y_axis_name]

    #     # apply for each component
    #     x_component = function(
    #         self,
    #         vector[x_axis_name],
    #         x_axis_name,
    #         other_component={y_axis_name: vector[y_axis_name]},
    #         **kwargs,
    #     )

    #     y_component = function(
    #         self,
    #         vector[y_axis_name],
    #         y_axis_name,
    #         other_component={x_axis_name: vector[x_axis_name]},
    #         **kwargs,
    #     )

    #     return {x_axis_name: x_component, y_axis_name: y_component}
    @docstrings.dedent
    def diff_2d_vector(self, vector, **kwargs):
        """
        Difference a 2D vector to the intermediate grid point. This method is
        only necessary for complex grid topologies.

        Parameters
        ----------
        vector : dict
            A dictionary with two entries. Keys are axis names, values are
            vector components along each axis.

        %(neighbor_binary_func.parameters.no_f)s

        Returns
        -------
        vector_diff : dict
            A dictionary with two entries. Keys are axis names, values
            are differenced vector components along each axis
        """
        # the keys, should be axis names
        assert len(vector) == 2

        x_axis_name, y_axis_name = list(vector)

        # apply for each component
        x_component = self.diff(
            vector[x_axis_name],
            x_axis_name,
            other_component={y_axis_name: vector[y_axis_name]},
            **kwargs,
        )

        y_component = self.diff(
            vector[y_axis_name],
            y_axis_name,
            other_component={x_axis_name: vector[x_axis_name]},
            **kwargs,
        )

        return {x_axis_name: x_component, y_axis_name: y_component}

    @docstrings.dedent
    def interp_2d_vector(self, vector, **kwargs):
        """
        Interpolate a 2D vector to the intermediate grid point. This method is
        only necessary for complex grid topologies.

        Parameters
        ----------
        vector : dict
            A dictionary with two entries. Keys are axis names, values are
            vector components along each axis.

        %(neighbor_binary_func.parameters.no_f)s

        Returns
        -------
        vector_interp : dict
            A dictionary with two entries. Keys are axis names, values
            are interpolated vector components along each axis
        """
        # ! I am implementing this here and remove _apply_vector_function, since these are going to get removed anywyas

        # the keys, should be axis names
        assert len(vector) == 2

        x_axis_name, y_axis_name = list(vector)

        # apply for each component
        x_component = self.interp(
            vector[x_axis_name],
            x_axis_name,
            other_component={y_axis_name: vector[y_axis_name]},
            **kwargs,
        )

        y_component = self.interp(
            vector[y_axis_name],
            y_axis_name,
            other_component={x_axis_name: vector[x_axis_name]},
            **kwargs,
        )

        return {x_axis_name: x_component, y_axis_name: y_component}

    @docstrings.dedent
    def derivative(self, da, axis, **kwargs):
        """
        Take the centered-difference derivative along specified axis.

        Parameters
        ----------
        axis : str
            Name of the axis on which to act
        %(grid_func.parameters)s

        Returns
        -------
        da_i : xarray.DataArray
            The differentiated data
        """
        diff = self.diff(da, axis, **kwargs)
        dx = self.get_metric(diff, (axis,))
        return diff / dx

    @docstrings.dedent
    def integrate(self, da, axis, **kwargs):
        """
        Perform finite volume integration along specified axis or axes,
        accounting for grid metrics. (e.g. cell length, area, volume)

        Parameters
        ----------
        axis : str, list of str
            Name of the axis on which to act
        **kwargs: dict
            Additional arguments passed to `xarray.DataArray.sum`

        Returns
        -------
        da_i : xarray.DataArray
            The integrated data
        """

        weight = self.get_metric(da, axis)
        weighted = da * weight
        # TODO: We should integrate xarray.weighted once available.

        # get dimension(s) corresponding to `da` and `axis` input
        dim = self._get_dims_from_axis(da, axis)

        return weighted.sum(dim, **kwargs)

    @docstrings.dedent
    def cumint(self, da, axis, **kwargs):
        """
        Perform cumulative integral along specified axis or axes,
        accounting for grid metrics. (e.g. cell length, area, volume)

        Parameters
        ----------
        axis : str, list of str
            Name of the axis on which to act
        %(grid_func.parameters)s

        Returns
        -------
        da_i : xarray.DataArray
            The cumulatively integrated data
        """

        weight = self.get_metric(da, axis)
        weighted = da * weight
        # TODO: We should integrate xarray.weighted once available.

        return self.cumsum(weighted, axis, **kwargs)

    @docstrings.dedent
    def average(self, da, axis, **kwargs):
        """
        Perform weighted mean reduction along specified axis or axes,
        accounting for grid metrics. (e.g. cell length, area, volume)

        Parameters
        ----------
        axis : str, list of str
            Name of the axis on which to act
        **kwargs: dict
            Additional arguments passed to `xarray.DataArray.weighted.mean`

        Returns
        -------
        da_i : xarray.DataArray
            The averaged data
        """

        weight = self.get_metric(da, axis)
        weighted = da.weighted(weight)

        # get dimension(s) corresponding to `da` and `axis` input
        dim = self._get_dims_from_axis(da, axis)
        return weighted.mean(dim, **kwargs)

    def transform(self, da, axis, target, **kwargs):
        """Convert an array of data to new 1D-coordinates along `axis`.
        The method takes a multidimensional array of data `da` and
        transforms it onto another data_array `target_data` in the
        direction of the axis (for each 1-dimensional 'column').

        `target_data` can be e.g. the existing coordinate along an
        axis, like depth. xgcm automatically detects the appropriate
        coordinate and then transforms the data from the input
        positions to the desired positions defined in `target`. This
        is the default behavior. The method can also be used for more
        complex cases like transforming a dataarray into new
        coordinates that are defined by e.g. a tracer field like
        temperature, density, etc.

        Currently two methods are supported to carry out the
        transformation:

        - 'linear': Values are linear interpolated between 1D columns
          along `axis` of `da` and `target_data`. This method requires
          `target_data` to increase/decrease monotonically. `target`
          values are interpreted as new cell centers in this case. By
          default this method will return nan for values in `target` that
          are outside of the range of `target_data`, setting
          `mask_edges=False` results in the default np.interp behavior of
          repeated values.

        - 'conservative': Values are transformed while conserving the
          integral of `da` along each 1D column. This method can be used
          with non-monotonic values of `target_data`. Currently this will
          only work with extensive quantities (like heat, mass, transport)
          but not with intensive quantities (like temperature, density,
          velocity). N given `target` values are interpreted as cell-bounds
          and the returned array will have N-1 elements along the newly
          created coordinate, with coordinate values that are interpolated
          between `target` values.

        Parameters
        ----------
        da : xr.DataArray
            Input data
        axis : str
            Name of the axis on which to act
        target : {np.array, xr.DataArray}
            Target points for transformation. Dependin on the method is
            interpreted as cell center (method='linear') or cell bounds
            (method='conservative).
            Values correpond to `target_data` or the existing coordinate
            along the axis (if `target_data=None`). The name of the
            resulting new coordinate is determined by the input type.
            When passed as numpy array the resulting dimension is named
            according to `target_data`, if provided as xr.Dataarray
            naming is inferred from the `target` input.
        target_data : xr.DataArray, optional
            Data to transform onto (e.g. a tracer like density or temperature).
            Defaults to None, which infers the appropriate coordinate along
            `axis` (e.g. the depth).
        method : str, optional
            Method used to transform, by default "linear"
        mask_edges : bool, optional
            If activated, `target` values outside the range of `target_data`
            are masked with nan, by default True. Only applies to 'linear' method.
        bypass_checks : bool, optional
            Only applies for `method='linear'`.
            Option to bypass logic to flip data if monotonically decreasing along the axis.
            This will improve performance if True, but the user needs to ensure that values
            are increasing alon the axis.
        suffix : str, optional
            Customizable suffix to the name of the output array. This will
            be added to the original name of `da`. Defaults to `_transformed`.

        Returns
        -------
        xr.DataArray
            The transformed data


        """

        ax = self.axes[axis]
        return ax.transform(da, target, **kwargs)


def _select_grid_ufunc(funcname, signature: _GridUFuncSignature, module, **kwargs):
    # TODO to select via other kwargs (e.g. boundary) the signature of this function needs to be generalised

    def is_grid_ufunc(obj):
        return isinstance(obj, GridUFunc)

    # This avoids defining a list of functions in gridops.py
    all_predefined_ufuncs = inspect.getmembers(module, is_grid_ufunc)

    name_matching_ufuncs = [
        f for name, f in all_predefined_ufuncs if name.startswith(funcname)
    ]
    if len(name_matching_ufuncs) == 0:
        raise NotImplementedError(
            f"Could not find any pre-defined {funcname} grid ufuncs"
        )

    signature_matching_ufuncs = [
        f for f in name_matching_ufuncs if f.signature.equivalent(signature)
    ]
    if len(signature_matching_ufuncs) == 0:
        raise NotImplementedError(
            f"Could not find any pre-defined {funcname} grid ufuncs with signature {signature}"
        )

    matching_ufuncs = signature_matching_ufuncs

    # TODO select via any other kwargs (such as boundary? metrics?) once implemented
    all_kwargs = kwargs.copy()
    # boundary = kwargs.pop("boundary", None)
    # if boundary:
    #    matching_ufuncs = [uf for uf in matching_ufuncs if uf.boundary == boundary]

    if len(matching_ufuncs) > 1:
        # TODO include kwargs used to match in this error message
        raise ValueError(
            f"Function {funcname} with signature='{signature}' and kwargs={all_kwargs} is an ambiguous selection"
        )
    elif len(matching_ufuncs) == 0:
        raise NotImplementedError(
            f"Could not find any pre-defined {funcname} grid ufuncs with signature='{signature}' and kwargs"
            f"={all_kwargs}"
        )
    else:
        # Exactly 1 matching function
        return matching_ufuncs[0], kwargs


def raw_interp_function(data_left, data_right):
    # linear, centered interpolation
    # TODO: generalize to higher order interpolation
    return 0.5 * (data_left + data_right)


def raw_diff_function(data_left, data_right):
    return data_right - data_left


def raw_min_function(data_left, data_right):
    return np.minimum(data_right, data_left)


def raw_max_function(data_left, data_right):
    return np.maximum(data_right, data_left)


_other_docstring_options = """
    * 'dirichlet'
       The value of the array at the boundary point is specified by
       `fill_value`.
    * 'neumann'
       The value of the array diff at the boundary point is
       specified[1]_ by `fill_value`.

        .. [1] https://en.wikipedia.org/wiki/Dirichlet_boundary_condition
        .. [2] https://en.wikipedia.org/wiki/Neumann_boundary_condition
"""<|MERGE_RESOLUTION|>--- conflicted
+++ resolved
@@ -1627,90 +1627,6 @@
 
         return out
 
-<<<<<<< HEAD
-=======
-    def pad(self, *arrays, boundary_width=None, boundary=None, fill_value=None):
-        """
-        Pads the boundary of given arrays along given Axes, according to information in Axes.boundary.
-
-        Parameters
-        ----------
-        arrays : Sequence[xarray.DataArray]
-            Arrays to pad according to boundary and boundary_width.
-        boundary_width : Dict[str: Tuple[int, int]
-            The widths of the boundaries at the edge of each array.
-            Supplied in a mapping of the form {axis_name: (lower_width, upper_width)}.
-        boundary : {None, 'fill', 'extend', 'extrapolate', dict}, optional
-            A flag indicating how to handle boundaries:
-            * None: Do not apply any boundary conditions. Raise an error if
-              boundary conditions are required for the operation.
-            * 'fill':  Set values outside the array boundary to fill_value
-              (i.e. a Dirichlet boundary condition.)
-            * 'extend': Set values outside the array to the nearest array
-              value. (i.e. a limited form of Neumann boundary condition.)
-            * 'extrapolate': Set values by extrapolating linearly from the two
-              points nearest to the edge
-            Optionally a dict mapping axis name to separate values for each axis
-            can be passed.
-        fill_value : {float, dict}, optional
-            The value to use in boundary conditions with `boundary='fill'`.
-            Optionally a dict mapping axis name to separate values for each axis
-            can be passed. Default is 0.
-        """
-        # TODO accept a general padding function like numpy.pad does as an argument to boundary
-
-        if not boundary_width:
-            raise ValueError("Must provide the widths of the boundaries")
-
-        if boundary and isinstance(boundary, str):
-            boundary = {ax_name: boundary for ax_name in self.axes.keys()}
-        if fill_value is None:
-            fill_value = 0.0
-        if isinstance(fill_value, (int, float)):
-            fill_value = {ax_name: fill_value for ax_name in self.axes.keys()}
-        # xgcm uses a default fill value of 0, while xarray uses nan.
-        fill_value = {k: 0.0 if v is None else v for k, v in fill_value.items()}
-
-        padded = []
-        for da in arrays:
-            new_da = da
-            for ax, widths in boundary_width.items():
-                axis = self.axes[ax]
-                _, dim = axis._get_position_name(da)
-
-                # Use default boundary for axis unless overridden
-                if boundary:
-                    ax_boundary = boundary[ax]
-                else:
-                    ax_boundary = axis.boundary
-
-                if ax_boundary == "extrapolate":
-                    # TODO implement extrapolation
-                    raise NotImplementedError
-                elif ax_boundary is None:
-                    # TODO this is necessary, but also seems inconsistent with the docstring, which says that None = "no boundary condition"
-                    ax_boundary = "periodic"
-
-                # TODO avoid repeatedly calling xarray pad
-                try:
-                    mode = _XGCM_BOUNDARY_KWARG_TO_XARRAY_PAD_KWARG[ax_boundary]
-                except KeyError:
-                    raise ValueError(
-                        f"{ax_boundary} is not a supported type of boundary"
-                    )
-
-                if mode == "constant":
-                    new_da = new_da.pad(
-                        {dim: widths}, mode, constant_values=fill_value[ax]
-                    )
-                else:
-                    new_da = new_da.pad({dim: widths}, mode)
-
-            padded.append(new_da)
-
-        return padded
-
->>>>>>> e11a0464
     def _1d_grid_ufunc_dispatch(
         self,
         funcname,
@@ -1810,16 +1726,13 @@
         else:
             dask = "forbidden"
 
-<<<<<<< HEAD
         if isinstance(da, dict):
             array = {k: v.copy(deep=False) for k, v in da.items()}
         else:
             array = da.copy(deep=False)
 
-=======
         # Need to copy to avoid modifying in-place. Ideally we would test for this behaviour specifically
         array = da.copy(deep=False)
->>>>>>> e11a0464
         # Apply 1D function over multiple axes
         # TODO This will call xarray.apply_ufunc once for each axis, but if signatures + kwargs are the same then we
         # TODO only actually need to call apply_ufunc once for those axes

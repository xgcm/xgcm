--- conflicted
+++ resolved
@@ -1786,94 +1786,6 @@
 
         return out
 
-<<<<<<< HEAD
-    def pad(self, *arrays, boundary_width=None, boundary=None, fill_value=None):
-        """
-        Pads the boundary of given arrays along given Axes, according to information in Axes.boundary.
-
-        Parameters
-        ----------
-        arrays : Sequence[xarray.DataArray]
-            Arrays to pad according to boundary and boundary_width.
-        boundary_width : Dict[str: Tuple[int, int]
-            The widths of the boundaries at the edge of each array.
-            Supplied in a mapping of the form {axis_name: (lower_width, upper_width)}.
-        boundary : {None, 'fill', 'extend', 'extrapolate', dict}, optional
-            A flag indicating how to handle boundaries:
-            * None: Do not apply any boundary conditions. Raise an error if
-              boundary conditions are required for the operation.
-            * 'fill':  Set values outside the array boundary to fill_value
-              (i.e. a Dirichlet boundary condition.)
-            * 'extend': Set values outside the array to the nearest array
-              value. (i.e. a limited form of Neumann boundary condition.)
-            * 'extrapolate': Set values by extrapolating linearly from the two
-              points nearest to the edge
-            Optionally a dict mapping axis name to separate values for each axis
-            can be passed.
-        fill_value : {float, dict}, optional
-            The value to use in boundary conditions with `boundary='fill'`.
-            Optionally a dict mapping axis name to separate values for each axis
-            can be passed. Default is 0.
-        """
-        # TODO accept a general padding function like numpy.pad does as an argument to boundary
-
-        if not boundary_width:
-            raise ValueError("Must provide the widths of the boundaries")
-
-        # Exit without padding if all widths are zero
-        if all(width == (0, 0) for width in boundary_width.values()):
-            return arrays
-
-        if boundary and isinstance(boundary, str):
-            boundary = {ax_name: boundary for ax_name in self.axes.keys()}
-        if fill_value is None:
-            fill_value = 0.0
-        if isinstance(fill_value, (int, float)):
-            fill_value = {ax_name: fill_value for ax_name in self.axes.keys()}
-        # xgcm uses a default fill value of 0, while xarray uses nan.
-        fill_value = {k: 0.0 if v is None else v for k, v in fill_value.items()}
-
-        padded = []
-        for da in arrays:
-            new_da = da
-            for ax, widths in boundary_width.items():
-                axis = self.axes[ax]
-                _, dim = axis._get_position_name(da)
-
-                # Use default boundary for axis unless overridden
-                if boundary:
-                    ax_boundary = boundary[ax]
-                else:
-                    ax_boundary = axis.boundary
-
-                if ax_boundary == "extrapolate":
-                    # TODO implement extrapolation
-                    raise NotImplementedError
-                elif ax_boundary is None:
-                    # TODO this is necessary, but also seems inconsistent with the docstring, which says that None = "no boundary condition"
-                    ax_boundary = "periodic"
-
-                # TODO avoid repeatedly calling xarray pad
-                try:
-                    mode = _XGCM_BOUNDARY_KWARG_TO_XARRAY_PAD_KWARG[ax_boundary]
-                except KeyError:
-                    raise ValueError(
-                        f"{ax_boundary} is not a supported type of boundary"
-                    )
-
-                if mode == "constant":
-                    new_da = new_da.pad(
-                        {dim: widths}, mode, constant_values=fill_value[ax]
-                    )
-                else:
-                    new_da = new_da.pad({dim: widths}, mode)
-
-            padded.append(new_da)
-
-        return padded
-
-=======
->>>>>>> a35f1aa4
     def _1d_grid_ufunc_dispatch(
         self,
         funcname,
@@ -1952,10 +1864,9 @@
                 array = array * metric
 
             # if chunked along core dim then we need map_overlap
-<<<<<<< HEAD
-            core_dim = self._get_dims_from_axis(da, ax_name)
-            if _has_chunked_core_dims(array, core_dim):
-                if funcname == "cumum":
+            core_dim = self._get_dims_from_axis(data, ax_name)
+            if _has_chunked_core_dims(data_unpacked, core_dim):
+                if funcname == "cumsum":
                     # cumsum is a special case because it can't be correctly applied chunk-wise with map_overlap (it would need blockwise instead)
                     # TODO double check that this dispatches to the dask version of cumsum?
                     # TODO could we use the same approach with the diff etc?
@@ -1963,13 +1874,6 @@
                 else:
                     map_overlap = True
                     dask = "allowed"
-=======
-            core_dim = self._get_dims_from_axis(data, ax_name)
-
-            if _has_chunked_core_dims(data_unpacked, core_dim):
-                map_overlap = True
-                dask = "allowed"
->>>>>>> a35f1aa4
             else:
                 map_overlap = False
 

--- conflicted
+++ resolved
@@ -20,1142 +20,7 @@
 import numpy as np
 import xarray as xr
 from dask.array import Array as Dask_Array
-<<<<<<< HEAD
-=======
-
-from . import comodo, gridops
-from .duck_array_ops import _apply_boundary_condition, _pad_array, concatenate
-from .grid_ufunc import (
-    GridUFunc,
-    _check_data_input,
-    _GridUFuncSignature,
-    _has_chunked_core_dims,
-    _maybe_unpack_vector_component,
-    _reattach_coords,
-    apply_as_grid_ufunc,
-)
-from .metrics import iterate_axis_combinations
-from .padding import pad
-
-try:
-    import numba  # type: ignore
-
-    from .transform import conservative_interpolation, linear_interpolation
-except ImportError:
-    numba = None
-
-from typing import (
-    Any,
-    Callable,
-    Dict,
-    Iterable,
-    List,
-    Mapping,
-    Optional,
-    Sequence,
-    Tuple,
-    Union,
-)
-
-# Only need this until python 3.8
-try:
-    from typing import Literal
-except ImportError:
-    from typing_extensions import Literal  # type: ignore
-
-
-def _maybe_promote_str_to_list(a):
-    # TODO: improve this
-    if isinstance(a, str):
-        return [a]
-    else:
-        return a
-
-
-_VALID_BOUNDARY = [None, "fill", "extend", "periodic"]
-
-
-class Axis:
-    """
-    An object that represents a group of coordinates that all lie along the same
-    physical dimension but at different positions with respect to a grid cell.
-    There are four possible positions:
-
-         Center
-         |------o-------|------o-------|------o-------|------o-------|
-               [0]            [1]            [2]            [3]
-
-         Left
-         |------o-------|------o-------|------o-------|------o-------|
-        [0]            [1]            [2]            [3]
-
-         Right
-         |------o-------|------o-------|------o-------|------o-------|
-                       [0]            [1]            [2]            [3]
-
-         Inner
-         |------o-------|------o-------|------o-------|------o-------|
-                       [0]            [1]            [2]
-
-         Outer
-         |------o-------|------o-------|------o-------|------o-------|
-        [0]            [1]            [2]            [3]            [4]
-
-    The `center` position is the only one without the `c_grid_axis_shift`
-    attribute, which must be present for the other four. However, the actual
-    value of `c_grid_axis_shift` is ignored for `inner` and `outer`, which are
-    differentiated by their length.
-    """
-
-    def __init__(
-        self,
-        ds,
-        axis_name,
-        periodic=True,
-        default_shifts={},
-        coords=None,
-        boundary=None,
-        fill_value=None,
-    ):
-        """
-        Create a new Axis object from an input dataset.
-
-        Parameters
-        ----------
-        ds : xarray.Dataset
-            Contains the relevant grid information. Coordinate attributes
-            should conform to Comodo conventions [1]_.
-        axis_name : str
-            The name of the axis (should match axis attribute)
-        periodic : bool, optional
-            Whether the domain is periodic along this axis
-        default_shifts : dict, optional
-            Default mapping from and to grid positions
-            (e.g. `{'center': 'left'}`). Will be inferred if not specified.
-        coords : dict, optional
-            Mapping of axis positions to coordinate names
-            (e.g. `{'center': 'XC', 'left: 'XG'}`)
-        boundary : str or dict, optional,
-            boundary can either be one of {None, 'fill', 'extend', 'extrapolate', 'periodic'}
-
-            * None:  Do not apply any boundary conditions. Raise an error if
-              boundary conditions are required for the operation.
-            * 'fill':  Set values outside the array boundary to fill_value
-              (i.e. a Dirichlet boundary condition.)
-            * 'extend': Set values outside the array to the nearest array
-              value. (i.e. a limited form of Neumann boundary condition where
-              the difference at the boundary will be zero.)
-            * 'extrapolate': Set values by extrapolating linearly from the two
-              points nearest to the edge
-            * 'periodic' : Wrap arrays around. Equivalent to setting `periodic=True`
-            This sets the default value. It can be overriden by specifying the
-            boundary kwarg when calling specific methods.
-        fill_value : float, optional
-            The value to use in the boundary condition when `boundary='fill'`.
-
-        REFERENCES
-        ----------
-        .. [1] Comodo Conventions https://web.archive.org/web/20160417032300/http://pycomodo.forge.imag.fr/norm.html
-        """
-
-        self._ds = ds
-        self.name = axis_name
-        self._periodic = periodic
-        if boundary not in _VALID_BOUNDARY:
-            raise ValueError(
-                f"Expected 'boundary' to be one of {_VALID_BOUNDARY}. Received {boundary!r} instead."
-            )
-        self.boundary = boundary
-        if fill_value is not None and not isinstance(fill_value, (int, float)):
-            raise ValueError("Expected 'fill_value' to be a number.")
-        self.fill_value = fill_value if fill_value is not None else 0.0
-
-        if coords:
-            # use specified coords
-            self.coords = {pos: name for pos, name in coords.items()}
-        else:
-            # fall back on comodo conventions
-            self.coords = comodo.get_axis_positions_and_coords(ds, axis_name)
-
-        # self.coords is a dictionary with the following structure
-        #   key: position_name {'center' ,'left' ,'right', 'outer', 'inner'}
-        #   value: name of the dimension
-
-        # set default position shifts
-        fallback_shifts = {
-            "center": ("left", "right", "outer", "inner"),
-            "left": ("center",),
-            "right": ("center",),
-            "outer": ("center",),
-            "inner": ("center",),
-        }
-        self._default_shifts = {}
-        for pos in self.coords:
-            # use user-specified value if present
-            if pos in default_shifts:
-                self._default_shifts[pos] = default_shifts[pos]
-            else:
-                for possible_shift in fallback_shifts[pos]:
-                    if possible_shift in self.coords:
-                        self._default_shifts[pos] = possible_shift
-                        break
-
-        ########################################################################
-        # DEVELOPER DOCUMENTATION
-        #
-        # The attributes below are my best attempt to represent grid topology
-        # in a general way. The data structures are complicated, but I can't
-        # think of any way to simplify them.
-        #
-        # self._facedim (str) is the name of a dimension (e.g. 'face') or None.
-        # If it is None, that means that the grid topology is _simple_, i.e.
-        # that this is not a cubed-sphere grid or similar. For example:
-        #
-        #     ds.dims == ('time', 'lat', 'lon')
-        #
-        # If _facedim is set to a dimension name, that means that shifting
-        # grid positions requires exchanging data among multiple "faces"
-        # (a.k.a. "tiles", "facets", etc.). For this to work, there must be a
-        # dimension corresponding to the different faces. This is `_facedim`.
-        # For example:
-        #
-        #     ds.dims == ('time', 'face', 'lat', 'lon')
-        #
-        # In this case, `self._facedim == 'face'`
-        #
-        # We initialize all of this to None and let the `Grid` class handle
-        # setting these attributes for complex geometries.
-        self._facedim = None
-        #
-        # `self._connections` is a dictionary. It contains information about the
-        # connectivity among this axis and other axes.
-        # It should have the structure
-        #
-        #     {facedim_index: ((left_facedim_index, left_axis, left_reverse),
-        #                      (right_facedim_index, right_axis, right_reverse)}
-        #
-        # `facedim_index` : a value used to index the `self._facedim` dimension
-        #   (If `self._facedim` is `None`, then there should be only one key in
-        #   `facedim_index` and that key should be `None`.)
-        # `left_facedim_index` : the facedim index of the neighbor to the left.
-        #   (If `self._facedim` is `None`, this must also be `None`.)
-        # `left_axis` : an `Axis` object for the values to the left of this axis
-        # `left_reverse` : bool, whether the connection should be reversed. By
-        #   default, the left side of this axis will be connected to the right
-        #   side of the neighboring axis. `left_reverse` overrides this and
-        #   instead connects to the left side of the neighboring axis
-        self._connections = {None: (None, None)}
-
-        # now we implement periodic coordinates by setting appropriate
-        # connections
-        if periodic:
-            self._connections = {None: ((None, self, False), (None, self, False))}
-
-    def __repr__(self):
-        is_periodic = "periodic" if self._periodic else "not periodic"
-        summary = [
-            "<xgcm.Axis '%s' (%s, boundary=%r)>"
-            % (self.name, is_periodic, self.boundary)
-        ]
-        summary.append("Axis Coordinates:")
-        summary += self._coord_desc()
-        return "\n".join(summary)
-
-    def _coord_desc(self):
-        summary = []
-        for name, cname in self.coords.items():
-            coord_info = "  * %-8s %s" % (name, cname)
-            if name in self._default_shifts:
-                coord_info += " --> %s" % self._default_shifts[name]
-            summary.append(coord_info)
-        return summary
-
-    def _neighbor_binary_func(
-        self,
-        da,
-        f,
-        to,
-        boundary=None,
-        fill_value=None,
-        boundary_discontinuity=None,
-        vector_partner=None,
-        keep_coords=False,
-    ):
-        """
-        Apply a function to neighboring points.
-
-        Parameters
-        ----------
-        da : xarray.DataArray
-            The data on which to operate
-        f : function
-            With signature f(da_left, da_right, shift)
-        to : {'center', 'left', 'right', 'inner', 'outer'}
-            The direction in which to shift the array. If not specified,
-            default will be used.
-        boundary : {None, 'fill', 'extend'}
-            A flag indicating how to handle boundaries:
-
-            * None:  Do not apply any boundary conditions. Raise an error if
-              boundary conditions are required for the operation.
-            * 'fill':  Set values outside the array boundary to fill_value
-              (i.e. a Dirichlet boundary condition.)
-            * 'extend': Set values outside the array to the nearest array
-              value. (i.e. a limited form of Neumann boundary condition.)
-        fill_value : float, optional
-            The value to use in the boundary condition with `boundary='fill'`.
-        vector_partner : dict, optional
-            A single key (string), value (DataArray)
-        keep_coords : boolean, optional
-            Preserves compatible coordinates. False by default.
-
-        Returns
-        -------
-        da_i : xarray.DataArray
-            The differenced data
-        """
-        warnings.warn(
-            "From version 0.8.0 the Axis computation methods will be removed, "
-            "in favour of using the Grid computation methods instead. "
-            f"i.e. use `Grid.{f}` instead of `Axis.{f}`",
-            FutureWarning,
-        )
-
-        position_from, dim = self._get_position_name(da)
-        if to is None:
-            to = self._default_shifts[position_from]
-
-        if boundary is None:
-            boundary = self.boundary
-        if fill_value is None:
-            fill_value = self.fill_value
-
-        data_new = self._neighbor_binary_func_raw(
-            da,
-            f,
-            to,
-            boundary=boundary,
-            fill_value=fill_value,
-            boundary_discontinuity=boundary_discontinuity,
-            vector_partner=vector_partner,
-        )
-        # wrap in a new xarray wrapper
-        da_new = self._wrap_and_replace_coords(da, data_new, to, keep_coords)
-
-        return da_new
-
-    def _neighbor_binary_func_raw(
-        self,
-        da,
-        f,
-        to,
-        boundary=None,
-        fill_value=0.0,
-        boundary_discontinuity=None,
-        vector_partner=None,
-        position_check=True,
-    ):
-
-        # get the two neighboring sets of raw data
-        data_left, data_right = self._get_neighbor_data_pairs(
-            da,
-            to,
-            boundary=boundary,
-            fill_value=fill_value,
-            boundary_discontinuity=boundary_discontinuity,
-            vector_partner=vector_partner,
-            position_check=position_check,
-        )
-
-        # apply the function
-        data_new = f(data_left, data_right)
-
-        return data_new
-
-    def _get_edge_data(
-        self,
-        da,
-        is_left_edge=True,
-        boundary=None,
-        fill_value=0.0,
-        ignore_connections=False,
-        vector_partner=None,
-        boundary_discontinuity=None,
-    ):
-        """Get the appropriate edge data given axis connectivity and / or
-        boundary conditions.
-        """
-
-        position, this_dim = self._get_position_name(da)
-        this_axis_num = da.get_axis_num(this_dim)
-
-        def face_edge_data(fnum, face_axis, count=1):
-            # get the edge data for a single face
-
-            # There will not necessarily be connection data for every face
-            # for every axis. If there is no connection data, fnum will not
-            # be a key for self._connections.
-
-            if fnum in self._connections:
-                # it should always be a len 2 tuple
-                face_connection = self._connections[fnum][0 if is_left_edge else 1]
-            else:
-                face_connection = None
-
-            if (face_connection is None) or ignore_connections:
-                # no connection: use specified boundary condition instead
-                if self._facedim:
-                    da_face = da.isel(**{self._facedim: slice(fnum, fnum + 1)})
-                else:
-                    da_face = da
-                return _apply_boundary_condition(
-                    da_face,
-                    this_dim,
-                    is_left_edge,
-                    boundary=boundary,
-                    fill_value=fill_value,
-                )
-
-            neighbor_fnum, neighbor_axis, reverse = face_connection
-
-            # check for consistency
-            if face_axis is None:
-                assert neighbor_fnum is None
-
-            # Build up a slice that selects the correct edge region for a
-            # given face. We work directly with variables rather than
-            # DataArrays in the hopes of greater efficiency, avoiding
-            # indexing / alignment
-
-            # Start with getting all the data
-            edge_slice = [slice(None)] * da.ndim
-            if face_axis is not None:
-                # get the neighbor face
-                edge_slice[face_axis] = slice(neighbor_fnum, neighbor_fnum + 1)
-
-            data = da
-            # vector_partner is a one-entry dictionary
-            # - key is an axis identifier (e.g. 'X')
-            # - value is a DataArray
-            if vector_partner:
-                vector_partner_axis_name = next(iter(vector_partner))
-                if neighbor_axis.name == vector_partner_axis_name:
-                    data = vector_partner[vector_partner_axis_name]
-                    if reverse:
-                        raise NotImplementedError(
-                            "Don't know how to handle "
-                            "vectors with reversed "
-                            "connections."
-                        )
-            # TODO: there is still lots to figure out here regarding vectors.
-            # What we have currently works fine for vectors oriented normal
-            # to the axis (e.g. interp and diff u along x axis)
-            # It does NOT work for vectors tangent to the axis
-            # (e.g. interp and diff v along x axis)
-            # That is a pretty hard problem to solve, because rotating these
-            # faces also mixes up left vs right position. The solution will be
-            # quite involved and will probably require the edge points to be
-            # populated.
-            # I don't even know how to detect the fail case, let alone solve it.
-
-            neighbor_edge_dim = neighbor_axis.coords[position]
-            neighbor_edge_axis_num = data.get_axis_num(neighbor_edge_dim)
-            if is_left_edge and not reverse:
-                neighbor_edge_slice = slice(-count, None)
-            else:
-                neighbor_edge_slice = slice(None, count)
-            edge_slice[neighbor_edge_axis_num] = neighbor_edge_slice
-
-            # the orthogonal dimension need to be reoriented if we are
-            # connected to the other axis. Is this because of some deep
-            # topological principle?
-            if neighbor_axis is not self:
-                ortho_axis = da.get_axis_num(self.coords[position])
-                ortho_slice = slice(None, None, -1)
-                edge_slice[ortho_axis] = ortho_slice
-
-            edge = data.variable[tuple(edge_slice)].data
-
-            # the axis of the edge on THIS face is not necessarily the same
-            # as the axis on the OTHER face
-            if neighbor_axis is not self:
-                edge = edge.swapaxes(neighbor_edge_axis_num, this_axis_num)
-
-            return edge
-
-        if self._facedim:
-            face_axis_num = da.get_axis_num(self._facedim)
-            arrays = [
-                face_edge_data(fnum, face_axis_num) for fnum in da[self._facedim].values
-            ]
-            edge_data = concatenate(arrays, face_axis_num)
-        else:
-            edge_data = face_edge_data(None, None)
-        if self._periodic:
-            if boundary_discontinuity:
-                if is_left_edge:
-                    edge_data = edge_data - boundary_discontinuity
-                elif not is_left_edge:
-                    edge_data = edge_data + boundary_discontinuity
-        return edge_data
-
-    def _extend_left(
-        self,
-        da,
-        boundary=None,
-        fill_value=0.0,
-        ignore_connections=False,
-        vector_partner=None,
-        boundary_discontinuity=None,
-    ):
-
-        axis_num = self._get_axis_dim_num(da)
-        kw = dict(
-            is_left_edge=True,
-            boundary=boundary,
-            fill_value=fill_value,
-            ignore_connections=ignore_connections,
-            vector_partner=vector_partner,
-            boundary_discontinuity=boundary_discontinuity,
-        )
-        edge_data = self._get_edge_data(da, **kw)
-        return concatenate([edge_data, da.data], axis=axis_num)
-
-    def _extend_right(
-        self,
-        da,
-        boundary=None,
-        fill_value=0.0,
-        ignore_connections=False,
-        vector_partner=None,
-        boundary_discontinuity=None,
-    ):
-        axis_num = self._get_axis_dim_num(da)
-        kw = dict(
-            is_left_edge=False,
-            boundary=boundary,
-            fill_value=fill_value,
-            ignore_connections=ignore_connections,
-            vector_partner=vector_partner,
-            boundary_discontinuity=boundary_discontinuity,
-        )
-        edge_data = self._get_edge_data(da, **kw)
-        return concatenate([da.data, edge_data], axis=axis_num)
-
-    def _get_neighbor_data_pairs(
-        self,
-        da,
-        position_to,
-        boundary=None,
-        fill_value=0.0,
-        ignore_connections=False,
-        boundary_discontinuity=None,
-        vector_partner=None,
-        position_check=True,
-    ):
-
-        position_from, dim = self._get_position_name(da)
-        axis_num = da.get_axis_num(dim)
-
-        boundary_kwargs = dict(
-            boundary=boundary,
-            fill_value=fill_value,
-            ignore_connections=ignore_connections,
-            vector_partner=vector_partner,
-            boundary_discontinuity=boundary_discontinuity,
-        )
-
-        valid_positions = ["outer", "inner", "left", "right", "center"]
-
-        if position_to == position_from:
-            raise ValueError("Can't get neighbor pairs for the same position.")
-
-        if position_to not in valid_positions:
-            raise ValueError(
-                "`%s` is not a valid axis position name. Valid "
-                "names are %r." % (position_to, valid_positions)
-            )
-
-        # This prevents the grid generation to work, I added an optional
-        # kwarg that deactivates this check
-        # (only set False from autogenerate/generate_grid_ds)
-
-        if position_check:
-            if position_to not in self.coords:
-                raise ValueError(
-                    "This axis doesn't contain a `%s` position" % position_to
-                )
-
-        transition = (position_from, position_to)
-
-        if (transition == ("outer", "center")) or (transition == ("center", "inner")):
-            # don't need any edge values
-            left = da.isel(**{dim: slice(None, -1)}).data
-            right = da.isel(**{dim: slice(1, None)}).data
-        elif (transition == ("center", "outer")) or (transition == ("inner", "center")):
-            # need both edge values
-            left = self._extend_left(da, **boundary_kwargs)
-            right = self._extend_right(da, **boundary_kwargs)
-        elif transition == ("center", "left") or transition == ("right", "center"):
-            # need to slice *after* getting edge because otherwise we could
-            # mess up complicated connections (e.g. cubed-sphere)
-            left = self._extend_left(da, **boundary_kwargs)
-            # unfortunately left is not an xarray so we have to slice
-            # it the long numpy way
-            slc = axis_num * (slice(None),) + (slice(0, -1),)
-            left = left[slc]
-            right = da.data
-        elif transition == ("center", "right") or transition == ("left", "center"):
-            # need to slice *after* getting edge because otherwise we could
-            # mess up complicated connections (e.g. cubed-sphere)
-            right = self._extend_right(da, **boundary_kwargs)
-            # unfortunately left is not an xarray so we have to slice
-            # it the long numpy way
-            slc = axis_num * (slice(None),) + (slice(1, None),)
-            right = right[slc]
-            left = da.data
-        else:
-            raise NotImplementedError(
-                " to ".join(transition) + " transition not yet supported."
-            )
-
-        return left, right
-
-    def interp(
-        self,
-        da,
-        to=None,
-        boundary=None,
-        fill_value=None,
-        boundary_discontinuity=None,
-        vector_partner=None,
-        keep_coords=False,
-    ):
-        """
-        Interpolate neighboring points to the intermediate grid point along
-        this axis.
-
-        Parameters
-        ----------
-        da : xarray.DataArray
-            The data on which to operate
-        to : {'center', 'left', 'right', 'inner', 'outer'}
-            The direction in which to shift the array. If not specified,
-            default will be used.
-        boundary : {None, 'fill', 'extend'}
-            A flag indicating how to handle boundaries:
-
-            * None:  Do not apply any boundary conditions. Raise an error if
-              boundary conditions are required for the operation.
-            * 'fill':  Set values outside the array boundary to fill_value
-              (i.e. a Dirichlet boundary condition.)
-            * 'extend': Set values outside the array to the nearest array
-              value. (i.e. a limited form of Neumann boundary condition.)
-        fill_value : float, optional
-            The value to use in the boundary condition with `boundary='fill'`.
-        vector_partner : dict, optional
-            A single key (string), value (DataArray)
-        keep_coords : boolean, optional
-            Preserves compatible coordinates. False by default.
-
-        Returns
-        -------
-        da_i : xarray.DataArray
-            The interpolated data
-
-        """
-        return self._neighbor_binary_func(
-            da,
-            raw_interp_function,
-            to,
-            boundary,
-            fill_value,
-            boundary_discontinuity,
-            vector_partner,
-            keep_coords=keep_coords,
-        )
-
-    def diff(
-        self,
-        da,
-        to=None,
-        boundary=None,
-        fill_value=None,
-        boundary_discontinuity=None,
-        vector_partner=None,
-        keep_coords=False,
-    ):
-        """
-        Difference neighboring points to the intermediate grid point.
-
-        Parameters
-        ----------
-        da : xarray.DataArray
-            The data on which to operate
-        to : {'center', 'left', 'right', 'inner', 'outer'}
-            The direction in which to shift the array. If not specified,
-            default will be used.
-        boundary : {None, 'fill', 'extend'}
-            A flag indicating how to handle boundaries:
-
-            * None:  Do not apply any boundary conditions. Raise an error if
-              boundary conditions are required for the operation.
-            * 'fill':  Set values outside the array boundary to fill_value
-              (i.e. a Dirichlet boundary condition.)
-            * 'extend': Set values outside the array to the nearest array
-              value. (i.e. a limited form of Neumann boundary condition.)
-        fill_value : float, optional
-            The value to use in the boundary condition with `boundary='fill'`.
-        vector_partner : dict, optional
-            A single key (string), value (DataArray)
-        keep_coords : boolean, optional
-            Preserves compatible coordinates. False by default.
-
-        Returns
-        -------
-        da_i : xarray.DataArray
-            The differenced data
-        """
-
-        return self._neighbor_binary_func(
-            da,
-            raw_diff_function,
-            to,
-            boundary,
-            fill_value,
-            boundary_discontinuity,
-            vector_partner,
-            keep_coords=keep_coords,
-        )
-
-    def cumsum(self, da, to=None, boundary=None, fill_value=0.0, keep_coords=False):
-        """
-        Cumulatively sum a DataArray, transforming to the intermediate axis
-        position.
-
-        Parameters
-        ----------
-        da : xarray.DataArray
-            The data on which to operate
-        to : {'center', 'left', 'right', 'inner', 'outer'}
-            The direction in which to shift the array. If not specified,
-            default will be used.
-        boundary : {None, 'fill', 'extend'}
-            A flag indicating how to handle boundaries:
-
-            * None:  Do not apply any boundary conditions. Raise an error if
-              boundary conditions are required for the operation.
-            * 'fill':  Set values outside the array boundary to fill_value
-              (i.e. a Dirichlet boundary condition.)
-            * 'extend': Set values outside the array to the nearest array
-              value. (i.e. a limited form of Neumann boundary condition.)
-        fill_value : float, optional
-            The value to use in the boundary condition with `boundary='fill'`.
-        keep_coords : boolean, optional
-            Preserves compatible coordinates. False by default.
-
-        Returns
-        -------
-        da_cum : xarray.DataArray
-            The cumsummed data
-        """
-        warnings.warn(
-            "From version 0.8.0 the Axis computation methods will be removed, "
-            "in favour of using the Grid computation methods instead. "
-            "i.e. use `Grid.cumsum` instead of `Axis.cumsum`",
-            FutureWarning,
-        )
-
-        pos, dim = self._get_position_name(da)
-
-        if to is None:
-            to = self._default_shifts[pos]
-
-        # first use xarray's cumsum method
-        da_cum = da.cumsum(dim=dim)
-
-        # _maybe_get_axis_kwarg_from_mapping is needed to ensure backwards compatibility
-        # axis methods cannot deal with a dict input for e.g. boundary etc.
-
-        boundary_kwargs = dict(
-            boundary=_maybe_get_axis_kwarg_from_mapping(boundary, self.name),
-            fill_value=_maybe_get_axis_kwarg_from_mapping(fill_value, self.name),
-        )
-
-        # now pad / trim the data as necessary
-        # here we enumerate all the valid possible shifts
-        if (pos == "center" and to == "right") or (pos == "left" and to == "center"):
-            # do nothing, this is the default for how cumsum works
-            data = da_cum.data
-        elif (pos == "center" and to == "left") or (pos == "right" and to == "center"):
-            data = _pad_array(
-                da_cum.isel(**{dim: slice(0, -1)}), dim, left=True, **boundary_kwargs
-            )
-        elif (pos == "center" and to == "inner") or (pos == "outer" and to == "center"):
-            data = da_cum.isel(**{dim: slice(0, -1)}).data
-        elif (pos == "center" and to == "outer") or (pos == "inner" and to == "center"):
-            data = _pad_array(da_cum, dim, left=True, **boundary_kwargs)
-        else:
-            raise ValueError(
-                "From `%s` to `%s` is not a valid position "
-                "shift for cumsum operation." % (pos, to)
-            )
-
-        da_cum_newcoord = self._wrap_and_replace_coords(da, data, to, keep_coords)
-        return da_cum_newcoord
-
-    def min(
-        self,
-        da,
-        to=None,
-        boundary=None,
-        fill_value=None,
-        boundary_discontinuity=None,
-        vector_partner=None,
-        keep_coords=False,
-    ):
-        """
-        Minimum of neighboring points on intermediate grid point.
-
-        Parameters
-        ----------
-        da : xarray.DataArray
-            The data on which to operate
-        to : {'center', 'left', 'right', 'inner', 'outer'}
-            The direction in which to shift the array. If not specified,
-            default will be used.
-        boundary : {None, 'fill', 'extend'}
-            A flag indicating how to handle boundaries:
-
-            * None:  Do not apply any boundary conditions. Raise an error if
-              boundary conditions are required for the operation.
-            * 'fill':  Set values outside the array boundary to fill_value
-              (i.e. a Dirichlet boundary condition.)
-            * 'extend': Set values outside the array to the nearest array
-              value. (i.e. a limited form of Neumann boundary condition.)
-        fill_value : float, optional
-            The value to use in the boundary condition with `boundary='fill'`.
-        vector_partner : dict, optional
-            A single key (string), value (DataArray)
-        keep_coords : boolean, optional
-            Preserves compatible coordinates. False by default.
-
-        Returns
-        -------
-        da_i : xarray.DataArray
-            The differenced data
-        """
-
-        return self._neighbor_binary_func(
-            da,
-            raw_min_function,
-            to,
-            boundary,
-            fill_value,
-            boundary_discontinuity,
-            vector_partner,
-            keep_coords,
-        )
-
-    def max(
-        self,
-        da,
-        to=None,
-        boundary=None,
-        fill_value=None,
-        boundary_discontinuity=None,
-        vector_partner=None,
-        keep_coords=False,
-    ):
-        """
-        Maximum of neighboring points on intermediate grid point.
-
-        Parameters
-        ----------
-        da : xarray.DataArray
-            The data on which to operate
-        to : {'center', 'left', 'right', 'inner', 'outer'}
-            The direction in which to shift the array. If not specified,
-            default will be used.
-        boundary : {None, 'fill', 'extend'}
-            A flag indicating how to handle boundaries:
-
-            * None:  Do not apply any boundary conditions. Raise an error if
-              boundary conditions are required for the operation.
-            * 'fill':  Set values outside the array boundary to fill_value
-              (i.e. a Dirichlet boundary condition.)
-            * 'extend': Set values outside the array to the nearest array
-              value. (i.e. a limited form of Neumann boundary condition.)
-        fill_value : float, optional
-            The value to use in the boundary condition with `boundary='fill'`.
-        vector_partner : dict, optional
-            A single key (string), value (DataArray)
-        keep_coords : boolean, optional
-            Preserves compatible coordinates. False by default.
-
-        Returns
-        -------
-        da_i : xarray.DataArray
-            The differenced data
-        """
-
-        return self._neighbor_binary_func(
-            da,
-            raw_max_function,
-            to,
-            boundary,
-            fill_value,
-            boundary_discontinuity,
-            vector_partner,
-            keep_coords,
-        )
-
-    def transform(
-        self,
-        da,
-        target,
-        target_data=None,
-        method="linear",
-        mask_edges=True,
-        bypass_checks=False,
-        suffix="_transformed",
-    ):
-        """Convert an array of data to new 1D-coordinates.
-        The method takes a multidimensional array of data `da` and
-        transforms it onto another data_array `target_data` in the
-        direction of the axis (for each 1-dimensional 'column').
-
-        `target_data` can be e.g. the existing coordinate along an
-        axis, like depth. xgcm automatically detects the appropriate
-        coordinate and then transforms the data from the input
-        positions to the desired positions defined in `target`. This
-        is the default behavior. The method can also be used for more
-        complex cases like transforming a dataarray into new
-        coordinates that are defined by e.g. a tracer field like
-        temperature, density, etc.
-
-        Currently three methods are supported to carry out the
-        transformation:
-
-        - 'linear': Values are linear interpolated between 1D columns
-          along `axis` of `da` and `target_data`. This method requires
-          `target_data` to increase/decrease monotonically. `target`
-          values are interpreted as new cell centers in this case. By
-          default this method will return nan for values in `target` that
-          are outside of the range of `target_data`, setting
-          `mask_edges=False` results in the default np.interp behavior of
-          repeated values.
-
-        - 'log': Same as 'linear', but with values interpolated
-          logarithmically between 1D columns. Operates by applying `np.log`
-          to the target and target data values prior to linear interpolation.
-
-        - 'conservative': Values are transformed while conserving the
-          integral of `da` along each 1D column. This method can be used
-          with non-monotonic values of `target_data`. Currently this will
-          only work with extensive quantities (like heat, mass, transport)
-          but not with intensive quantities (like temperature, density,
-          velocity). N given `target` values are interpreted as cell-bounds
-          and the returned array will have N-1 elements along the newly
-          created coordinate, with coordinate values that are interpolated
-          between `target` values.
-
-        Parameters
-        ----------
-        da : xr.xr.DataArray
-            Input data
-        target : {np.array, xr.DataArray}
-            Target points for transformation. Depending on the method is
-            interpreted as cell center (method='linear' and method='log') or
-            cell bounds (method='conservative).
-            Values correspond to `target_data` or the existing coordinate
-            along the axis (if `target_data=None`). The name of the
-            resulting new coordinate is determined by the input type.
-            When passed as numpy array the resulting dimension is named
-            according to `target_data`, if provided as xr.Dataarray
-            naming is inferred from the `target` input.
-        target_data : xr.DataArray, optional
-            Data to transform onto (e.g. a tracer like density or temperature).
-            Defaults to None, which infers the appropriate coordinate along
-            `axis` (e.g. the depth).
-        method : str, optional
-            Method used to transform, by default "linear"
-        mask_edges : bool, optional
-            If activated, `target` values outside the range of `target_data`
-            are masked with nan, by default True. Only applies to 'linear' and 'log'
-            methods.
-        bypass_checks : bool, optional
-            Only applies for `method='linear'` and `method='log'`.
-            Option to bypass logic to flip data if monotonically decreasing along the axis.
-            This will improve performance if True, but the user needs to ensure that values
-            are increasing along the axis.
-        suffix : str, optional
-            Customizable suffix to the name of the output array. This will
-            be added to the original name of `da`. Defaults to `_transformed`.
-
-        Returns
-        -------
-        xr.DataArray
-            The transformed data
-
-
-        """
-        warnings.warn(
-            "From version 0.8.0 the Axis computation methods will be removed, "
-            "in favour of using the Grid computation methods instead. "
-            "i.e. use `Grid.transform` instead of `Axis.transform`",
-            FutureWarning,
-        )
-
-        # Theoretically we should be able to use a multidimensional `target`, which would need the additional information provided with `target_dim`.
-        # But the feature is not tested yet, thus setting this to default value internally (resulting in error in `_parse_target`, when a multidim `target` is passed)
-        target_dim = None
-
-        # check optional numba dependency
-        if numba is None:
-            raise ImportError(
-                "The transform functionality of xgcm requires numba. Install using `conda install numba`."
-            )
-
-        # raise error if axis is periodic
-        if self._periodic:
-            raise ValueError(
-                "`transform` can only be used on axes that are non-periodic. Pass `periodic=False` to `xgcm.Grid`."
-            )
-
-        # raise error if the target values are not provided as xr.dataarray
-        for var_name, variable, allowed_types in [
-            ("da", da, [xr.DataArray]),
-            ("target", target, [xr.DataArray, np.ndarray]),
-            ("target_data", target_data, [xr.DataArray]),
-        ]:
-            if not (isinstance(variable, tuple(allowed_types)) or variable is None):
-                raise ValueError(
-                    f"`{var_name}` needs to be a {' or '.join([str(a) for a in allowed_types])}. Found {type(variable)}"
-                )
-
-        def _target_data_name_handling(target_data):
-            """Handle target_data input without a name"""
-            if target_data.name is None:
-                warnings.warn(
-                    "Input`target_data` has no name, but we need a name for the transformed dimension. The name `TRANSFORMED_DIMENSION` will be used. To avoid this warning, call `.rename` on `target_data` before calling `transform`."
-                )
-                target_data.name = "TRANSFORMED_DIMENSION"
-
-        def _check_other_dims(target_da):
-            # check if other dimensions (excluding ones associated with the transform axis) are the
-            # same between `da` and `target_data`. If not provide instructions how to work around.
-
-            da_other_dims = set(da.dims) - set(self.coords.values())
-            target_da_other_dims = set(target_da.dims) - set(self.coords.values())
-            if not target_da_other_dims.issubset(da_other_dims):
-                raise ValueError(
-                    f"Found additional dimensions [{target_da_other_dims-da_other_dims}]"
-                    "in `target_data` not found in `da`. This could mean that the target "
-                    "array is not on the same position along other axes."
-                    " If the additional dimensions are associated witha staggered axis, "
-                    "use grid.interp() to move values to other grid position. "
-                    "If additional dimensions are not related to the grid (e.g. climate "
-                    "model ensemble members or similar), use xr.broadcast() before using transform."
-                )
-
-        def _parse_target(target, target_dim, target_data_dim, target_data):
-            """Parse target values into correct xarray naming and set default naming based on input data"""
-            # if target_data is not provided, assume the target to be one of the staggered dataset dimensions.
-            if target_data is None:
-                target_data = self._ds[target_data_dim]
-
-            # Infer target_dim from target
-            if isinstance(target, xr.DataArray):
-                if len(target.dims) == 1:
-                    if target_dim is None:
-                        target_dim = list(target.dims)[0]
-                else:
-                    if target_dim is None:
-                        raise ValueError(
-                            f"Cant infer `target_dim` from `target` since it has more than 1 dimension [{target.dims}]. This is currently not supported. `."
-                        )
-            else:
-                # if the target is not provided as xr.Dataarray we take the name of the target_data as new dimension name
-                _target_data_name_handling(target_data)
-                target_dim = target_data.name
-                target = xr.DataArray(
-                    target, dims=[target_dim], coords={target_dim: target}
-                )
-
-            _check_other_dims(target_data)
-            return target, target_dim, target_data
-
-        _, dim = self._get_position_name(da)
-        if method == "linear" or method == "log":
-            target, target_dim, target_data = _parse_target(
-                target, target_dim, dim, target_data
-            )
-            out = linear_interpolation(
-                da,
-                target_data,
-                target,
-                dim,
-                dim,  # in this case the dimension of phi and theta are the same
-                target_dim,
-                mask_edges=mask_edges,
-                bypass_checks=bypass_checks,
-                logarithmic=(method == "log"),
-            )
-        elif method == "conservative":
-            # the conservative method requires `target_data` to be on the `outer` coordinate.
-            # If that is not the case (a very common use case like transformation on any tracer),
-            # we need to infer the boundary values (using the interp logic)
-            # for this method we need the `outer` position. Error out if its not there.
-            try:
-                target_data_dim = self.coords["outer"]
-            except KeyError:
-                raise RuntimeError(
-                    "In order to use the method `conservative` the grid object needs to have `outer` coordinates."
-                )
-
-            target, target_dim, target_data = _parse_target(
-                target, target_dim, target_data_dim, target_data
-            )
-
-            # check on which coordinate `target_data` is, and interpolate if needed
-            if target_data_dim not in target_data.dims:
-                warnings.warn(
-                    "The `target data` input is not located on the cell bounds. This method will continue with linear interpolation with repeated boundary values. For most accurate results provide values on cell bounds.",
-                    UserWarning,
-                )
-                target_data = self.interp(target_data, boundary="extend")
-                # This seems to end up with chunks along the axis dimension.
-                # Rechunk to keep xr.apply_func from complaining.
-                # TODO: This should be made obsolete, when the internals are refactored using numba
-                target_data = target_data.chunk(
-                    {self._get_position_name(target_data)[1]: -1}
-                )
-
-            out = conservative_interpolation(
-                da,
-                target_data,
-                target,
-                dim,
-                target_data_dim,  # in this case the dimension of phi and theta are the same
-                target_dim,
-            )
-
-        return out
-
-    def _wrap_and_replace_coords(self, da, data_new, position_to, keep_coords=False):
-        """
-        Take the base coords from da, the data from data_new, and return
-        a new DataArray with a coordinate on position_to.
-        """
-
-        if not keep_coords:
-            warnings.warn(
-                "The keep_coords keyword argument is being deprecated - in future it will be removed "
-                "entirely, and the behaviour will always be that currently given by keep_coords=True.",
-                category=DeprecationWarning,
-            )
->>>>>>> 8ef57b6d
+
 
 from . import comodo, gridops
 from .axis import Axis

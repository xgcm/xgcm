from __future__ import print_function
from __future__ import absolute_import
from future.utils import iteritems
from collections import OrderedDict
import docrep
import xarray as xr
import numpy as np

from . import comodo
from .duck_array_ops import _pad_array, _apply_boundary_condition, concatenate

docstrings = docrep.DocstringProcessor(doc_key='My doc string')



class Axis:
    """
    An object that represents a group of coodinates that all lie along the same
    physical dimension but at different positions with respect to a grid cell.
    There are four possible positions::

         Center
         |------o-------|------o-------|------o-------|------o-------|
               [0]            [1]            [2]            [3]

         Left
         |------o-------|------o-------|------o-------|------o-------|
        [0]            [1]            [2]            [3]

         Right
         |------o-------|------o-------|------o-------|------o-------|
                       [0]            [1]            [2]            [3]

         Inner
         |------o-------|------o-------|------o-------|------o-------|
                       [0]            [1]            [2]

         Outer
         |------o-------|------o-------|------o-------|------o-------|
        [0]            [1]            [2]            [3]            [4]

    The `center` position is the only one without the `c_grid_axis_shift`
    attribute, which must be present for the other four. However, the actual
    value of `c_grid_axis_shift` is ignored for `inner` and `outer`, which are
    differentiated by their length.
    """

    def __init__(self, ds, axis_name, periodic=True, default_shifts={},
                 coords=None):
        """
        Create a new Axis object from an input dataset.

        Parameters
        ----------
        ds : xarray.Dataset
            Contains the relevant grid information. Coordinate attributes
            should conform to Comodo conventions [1]_.
        axis_name : str
            The name of the axis (should match axis attribute)
        periodic : bool, optional
            Whether the domain is periodic along this axis
        default_shifts : dict, optional
            Default mapping from and to grid positions
            (e.g. `{'center': 'left'}`). Will be inferred if not specified.
        coords : dict, optional
            Mapping of axis positions to coordinate names
            (e.g. `{'center': 'XC', 'left: 'XG'}`)

        REFERENCES
        ----------
        .. [1] Comodo Conventions http://pycomodo.forge.imag.fr/norm.html
        """

        self._ds = ds
        self.name = axis_name
        self._periodic = periodic

<<<<<<< HEAD
        if coords:
            # use specified coords
            self.coords = {pos: ds[name] for pos, name in coords.items()}
        else:
            # fall back on comodo conventions
            self.coords = comodo.get_axis_positions_and_coords(ds, axis_name)

=======
        self.coords = comodo.get_axis_positions_and_coords(ds, axis_name)
>>>>>>> 19b476c2
        # self.coords is a dictionary with the following structure
        #   key: position_name {'center' ,'left' ,'right', 'outer', 'inner'}
        #   value: xr.DataArray of the coordinate
        #     (dimension name is accessible via the .name attribute)

        # set default position shifts
        fallback_shifts = {'center': ('left', 'right', 'outer', 'inner'),
                           'left': ('center',), 'right': ('center',),
                           'outer': ('center',), 'inner': ('center',)}
        self._default_shifts = {}
        for pos in self.coords:
            # use user-specified value if present
            if pos in default_shifts:
                self._default_shifts[pos] = default_shifts[pos]
            else:
                for possible_shift in fallback_shifts[pos]:
                    if possible_shift in self.coords:
                        self._default_shifts[pos] = possible_shift
                        break

        ########################################################################
        # DEVELOPER DOCUMENTATION
        #
        # The attributes below are my best attempt to represent grid topology
        # in a general way. The data structures are complicated, but I can't
        # think of any way to simplify them.
        #
        # self._facedim (str) is the name of a dimension (e.g. 'face') or None.
        # If it is None, that means that the grid topology is _simple_, i.e.
        # that this is not a cubed-sphere grid or similar. For example:
        #
        #     ds.dims == ('time', 'lat', 'lon')
        #
        # If _facedim is set to a dimension name, that means that shifting
        # grid positions requires exchanging data among multiple "faces"
        # (a.k.a. "tiles", "facets", etc.). For this to work, there must be a
        # dimension corresponding to the different faces. This is `_facedim`.
        # For example:
        #
        #     ds.dims == ('time', 'face', 'lat', 'lon')
        #
        # In this case, `self._facedim == 'face'`
        #
        # We initialize all of this to None and let the `Grid` class handle
        # setting these attributes for complex geometries.
        self._facedim = None
        #
        # `self._connections` is a dictionary. It contains information about the
        # connectivity among this axis and other axes.
        # It should have the structure
        #
        #     {facedim_index: ((left_facedim_index, left_axis, left_reverse),
        #                      (right_facedim_index, right_axis, right_reverse)}
        #
        # `facedim_index` : a value used to index the `self._facedim` dimension
        #   (If `self._facedim` is `None`, then there should be only one key in
        #   `facedim_index` and that key should be `None`.)
        # `left_facedim_index` : the facedim index of the neighbor to the left.
        #   (If `self._facedim` is `None`, this must also be `None`.)
        # `left_axis` : an `Axis` object for the values to the left of this axis
        # `left_reverse` : bool, whether the connection should be reversed. By
        #   default, the left side of this axis will be connected to the right
        #   side of the neighboring axis. `left_reverse` overrides this and
        #   instead connects to the left side of the neighboring axis
        self._connections = {None: (None, None)}

        # now we implement periodic coordinates by setting appropriate
        # connections
        if periodic:
            self._connections = {None: ((None, self, False),
                                        (None, self, False))}


    def __repr__(self):
        is_periodic = 'periodic' if self._periodic else 'not periodic'
        summary = ["<xgcm.Axis '%s' %s>" % (self.name, is_periodic)]
        summary.append('Axis Coodinates:')
        summary += self._coord_desc()
        return '\n'.join(summary)

    def _coord_desc(self):
        summary = []
        for name, coord in iteritems(self.coords):
            coord_info = ('  * %-8s %s (%g)' % (name, coord.name, len(coord)))
            if name in self._default_shifts:
                coord_info += ' --> %s' % self._default_shifts[name]
            summary.append(coord_info)
        return summary


    @docstrings.get_sectionsf('neighbor_binary_func')
    @docstrings.dedent
    def _neighbor_binary_func(self, da, f, to, boundary=None, fill_value=0.0,
                              boundary_discontinuity=None,
                              vector_partner=None):
        """
        Apply a function to neighboring points.

        Parameters
        ----------
        da : xarray.DataArray
            The data on which to operate
        f : function
            With signature f(da_left, da_right, shift)
        to : {'center', 'left', 'right', 'inner', 'outer'}
            The direction in which to shift the array. If not specified,
            default will be used.
        boundary : {None, 'fill', 'extend'}
            A flag indicating how to handle boundaries:

            * None:  Do not apply any boundary conditions. Raise an error if
              boundary conditions are required for the operation.
            * 'fill':  Set values outside the array boundary to fill_value
              (i.e. a Neumann boundary condition.)
            * 'extend': Set values outside the array to the nearest array
              value. (i.e. a limited form of Dirichlet boundary condition.)

        fill_value : float, optional
            The value to use in the boundary condition with `boundary='fill'`.
        vector_partner : dict, optional
            A single key (string), value (DataArray)

        Returns
        -------
        da_i : xarray.DataArray
            The differenced data
        """
        position_from, dim = self._get_axis_coord(da)
        if to is None:
            to = self._default_shifts[position_from]

        data_new = self._neighbor_binary_func_raw(da, f, to,
                                                  boundary=boundary,
                                                  fill_value=fill_value,
                                                  boundary_discontinuity=
                                                  boundary_discontinuity,
                                                  vector_partner=
                                                  vector_partner)
        # wrap in a new xarray wrapper
        da_new = self._wrap_and_replace_coords(da, data_new, to)

        return da_new

    docstrings.delete_params('neighbor_binary_func.parameters', 'f')

    def _neighbor_binary_func_raw(self, da, f, to, boundary=None,
                                  fill_value=0.0,
                                  boundary_discontinuity=None,
                                  vector_partner=None):

        # get the two neighboring sets of raw data
        data_left, data_right = \
            self._get_neighbor_data_pairs(da, to, boundary=boundary,
                                          fill_value=fill_value,
                                          boundary_discontinuity=
                                          boundary_discontinuity,
                                          vector_partner=vector_partner)

        # apply the function
        data_new = f(data_left, data_right)

        return data_new

    def _get_edge_data(self, da, is_left_edge=True, boundary=None,
                       fill_value=0.0, ignore_connections=False,
                       vector_partner=None):
        """Get the appropriate edge data given axis connectivity and / or
        boundary conditions.
        """

        position, this_dim = self._get_axis_coord(da)
        this_axis_num = da.get_axis_num(this_dim)

        def face_edge_data(fnum, face_axis, count=1):
            # get the edge data for a single face

            # There will not necessarily be connection data for every face
            # for every axis. If there is no connection data, fnum will not
            # be a key for self._connections.

            if fnum in self._connections:
                # it should always be a len 2 tuple
                face_connection = self._connections[fnum][
                                            0 if is_left_edge else 1]
            else:
                face_connection = None

            if (face_connection is None) or ignore_connections:
                # no connection: use specified boundary condition instead
                if self._facedim:
                    da_face = da.isel(**{self._facedim: slice(fnum, fnum+1)})
                else:
                    da_face = da
                return _apply_boundary_condition(da_face, this_dim,
                                                 is_left_edge,
                                                 boundary=boundary,
                                                 fill_value=0.0)

            neighbor_fnum, neighbor_axis, reverse = face_connection

            # check for consistency
            if face_axis is None:
                assert neighbor_fnum is None

            # Build up a slice that selects the correct edge region for a
            # given face. We work directly with variables rather than
            # DataArrays in the hopes of greater efficiency, avoiding
            # indexing / alignment

            # Start with getting all the data
            edge_slice = [slice(None),] * da.ndim
            if face_axis is not None:
                # get the neighbor face
                edge_slice[face_axis] = slice(neighbor_fnum, neighbor_fnum+1)

            data = da
            # vector_partner is a one-entry dictionary
            # - key is an axis identifier (e.g. 'X')
            # - value is a DataArray
            if vector_partner:
                vector_partner_axis_name = next(iter(vector_partner))
                if neighbor_axis.name == vector_partner_axis_name:
                    data = vector_partner[vector_partner_axis_name]
                    if reverse:
                        raise NotImplementedError("Don't know how to handle "
                                                  "vectors with reversed "
                                                  "connections.")
            # TODO: there is still lots to figure out here regarding vectors.
            # What we have currently works fine for vectors oriented normal
            # to the axis (e.g. interp and diff u along x axis)
            # It does NOT work for vectors tangent to the axis
            # (e.g. interp and diff v along x axis)
            # That is a pretty hard problem to solve, because rotating these
            # faces also mixes up left vs right position. The solution will be
            # quite involved and will probably require the edge points to be
            # populated.
            # I don't even know how to detect the fail case, let alone solve it.

            neighbor_edge_dim = neighbor_axis.coords[position].name
            neighbor_edge_axis_num = data.get_axis_num(neighbor_edge_dim)
            if (is_left_edge and not reverse):
                neighbor_edge_slice = slice(-count, None)
            else:
                neighbor_edge_slice = slice(None, count)
            edge_slice[neighbor_edge_axis_num] = neighbor_edge_slice

            # the orthogonal dimension need to be reoriented if we are
            # connected to the other axis. Is this because of some deep
            # topological principle?
            if neighbor_axis is not self:
                ortho_axis = da.get_axis_num(self.coords[position].name)
                ortho_slice = slice(None, None, -1)
                edge_slice[ortho_axis] = ortho_slice

            edge = data.variable[tuple(edge_slice)].data

            # the axis of the edge on THIS face is not necessarily the same
            # as the axis on the OTHER face
            if neighbor_axis is not self:
                edge = edge.swapaxes(neighbor_edge_axis_num, this_axis_num)

            return edge

        if self._facedim:
            face_axis_num = da.get_axis_num(self._facedim)
            arrays = [face_edge_data(fnum, face_axis_num)
                      for fnum in da[self._facedim].values]
            edge_data = concatenate(arrays, face_axis_num)
        else:
            edge_data = face_edge_data(None, None)

        return edge_data


    def _extend_left(self, da, boundary=None, fill_value=0.0,
                     ignore_connections=False, vector_partner=None):
        axis_num = self._get_axis_dim_num(da)
        edge_data = self._get_edge_data(da, is_left_edge=True,
                                        boundary=boundary,
                                        fill_value=fill_value,
                                        ignore_connections=ignore_connections,
                                        vector_partner=vector_partner)
        return concatenate([edge_data, da.data], axis=axis_num)


    def _extend_right(self, da, boundary=None, fill_value=0.0,
                      ignore_connections=False, vector_partner=None):
        axis_num = self._get_axis_dim_num(da)
        edge_data = self._get_edge_data(da, is_left_edge=False,
                                        boundary=boundary,
                                        fill_value=fill_value,
                                        ignore_connections=ignore_connections,
                                        vector_partner=vector_partner)
        return concatenate([da.data, edge_data], axis=axis_num)


    def _get_neighbor_data_pairs(self, da, position_to, boundary=None,
                                 fill_value=0.0, ignore_connections=False,
                                 boundary_discontinuity=None,
                                 vector_partner=None):

        position_from, dim = self._get_axis_coord(da)
        axis_num = da.get_axis_num(dim)
<<<<<<< HEAD

        boundary_kwargs = dict(boundary=boundary, fill_value=fill_value,
                               ignore_connections=ignore_connections,
                               vector_partner=vector_partner)

        valid_positions = ['outer', 'inner', 'left', 'right', 'center']

        if position_to not in valid_positions:
            raise ValueError("`%s` is not a valid axis position name. Valid "
                             "names are %r." % (position_to, valid_positions))

        if position_to not in self.coords:
            raise ValueError("This axis doesn't contain a `%s` position"
                             % position_to)
=======

        boundary_kwargs = dict(boundary=boundary, fill_value=fill_value,
                               ignore_connections=ignore_connections,
                               vector_partner=vector_partner)

        valid_positions = ['outer', 'inner', 'left', 'right', 'center']

        if position_to == position_from:
            raise ValueError("Can't get neighbor pairs for the same position.")
>>>>>>> 19b476c2

        if position_to not in valid_positions:
            raise ValueError("`%s` is not a valid axis position name. Valid "
                             "names are %r." % (position_to, valid_positions))

        if position_to not in self.coords:
            raise ValueError("This axis doesn't contain a `%s` position"
                             % position_to)

        transition = (position_from, position_to)

        if ((transition == ('outer', 'center')) or
            (transition == ('center', 'inner'))):
            # don't need any edge values
            left = da.isel(**{dim: slice(None, -1)}).data
            right = da.isel(**{dim: slice(1, None)}).data
        elif ((transition == ('center', 'outer')) or
              (transition == ('inner', 'center'))):
            # need both edge values
            left = self._extend_left(da, **boundary_kwargs)
            right = self._extend_right(da, **boundary_kwargs)
        elif (transition == ('center', 'left') or
              transition == ('right', 'center')):
            # need to slice *after* getting edge because otherwise we could
            # mess up complicated connections (e.g. cubed-sphere)
            left = self._extend_left(da, **boundary_kwargs)
            # unfortunately left is not an xarray so we have to slice
            # it the long numpy way
            slc = axis_num * (slice(None),) + (slice(0, -1),)
            left = left[slc]
            right = da.data
        elif (transition == ('center', 'right') or
              transition == ('left', 'center')):
            # need to slice *after* getting edge because otherwise we could
            # mess up complicated connections (e.g. cubed-sphere)
            right = self._extend_right(da, **boundary_kwargs)
            # unfortunately left is not an xarray so we have to slice
            # it the long numpy way
            slc = axis_num * (slice(None),) + (slice(1, None),)
            right = right[slc]
            left = da.data
        else:
            raise NotImplementedError(' to '.join(transition) +
                                      ' transition not yet supported.')

        return left, right

    @docstrings.dedent
    def interp(self, da, to=None, boundary=None, fill_value=0.0,
               boundary_discontinuity=None, vector_partner=None):
        """
        Interpolate neighboring points to the intermediate grid point along
        this axis.

        Parameters
        ----------
        %(neighbor_binary_func.parameters.no_f)s


        Returns
        -------
        da_i : xarray.DataArray
            The interpolated data

        """

        return self._neighbor_binary_func(da, raw_interp_function, to,
                                          boundary, fill_value,
                                          boundary_discontinuity,
                                          vector_partner)

    @docstrings.dedent
    def diff(self, da, to=None, boundary=None, fill_value=0.0,
             boundary_discontinuity=None, vector_partner=None):
        """
        Difference neighboring points to the intermediate grid point.

        Parameters
        ----------
        %(neighbor_binary_func.parameters.no_f)s

        Returns
        -------
        da_i : xarray.DataArray
            The differenced data
        """

        return self._neighbor_binary_func(da, raw_diff_function, to,
                                          boundary, fill_value,
                                          boundary_discontinuity,
                                          vector_partner)

    @docstrings.dedent
    def cumsum(self, da, to=None, boundary=None, fill_value=0.0):
        """
        Cumulatively sum a DataArray, transforming to the intermediate axis
        position.

        Parameters
        ----------
        %(neighbor_binary_func.parameters.no_f)s

        Returns
        -------
        da_cum : xarray.DataArray
            The cumsummed data
        """

        pos, dim = self._get_axis_coord(da)

        if to is None:
            to = self._default_shifts[pos]

        # first use xarray's cumsum method
        da_cum = da.cumsum(dim=dim)

        boundary_kwargs = dict(boundary=boundary, fill_value=fill_value)

        # now pad / trim the data as necessary
        # here we enumerate all the valid possible shifts
        if ((pos == 'center' and to == 'right') or
            (pos == 'left' and to == 'center')):
            # do nothing, this is the default for how cumsum works
            data = da_cum.data
        elif ((pos == 'center' and to == 'left') or
              (pos == 'right' and to == 'center')):
            data = _pad_array(da_cum.isel(**{dim: slice(0, -1)}), dim,
                              left=True, **boundary_kwargs)
        elif ((pos == 'center' and to == 'inner') or
              (pos == 'outer' and to == 'center')):
            data = da_cum.isel(**{dim: slice(0, -1)}).data
        elif ((pos == 'center' and to == 'outer') or
              (pos == 'inner' and to == 'center')):
            data = _pad_array(da_cum, dim, left=True, **boundary_kwargs)
        else:
            raise ValueError("From `%s` to `%s` is not a valid position "
                             "shift for cumsum operation." % (pos, to))

        da_cum_newcoord = self._wrap_and_replace_coords(da, data, to)
        return da_cum_newcoord

    def _wrap_and_replace_coords(self, da, data_new, position_to):
        """
        Take the base coords from da, the data from data_new, and return
        a new DataArray with a coordinate on position_to.
        """
        position_from, old_dim = self._get_axis_coord(da)
        try:
            new_coord = self.coords[position_to]
        except KeyError:
            raise KeyError("Position '%s' was not found in axis.coords."
                           % position_to)
        new_dim = new_coord.name

        orig_dims = da.dims

        coords = OrderedDict()
        dims = []
        for d in orig_dims:
            if d == old_dim:
                dims.append(new_dim)
                coords[new_dim] = new_coord
            else:
                dims.append(d)
                coords[d] = da.coords[d]

        return xr.DataArray(data_new, dims=dims, coords=coords)


    def _get_axis_coord(self, da):
        """Return the position and name of the axis coordiante in a DataArray.
        """
        for position, coord in iteritems(self.coords):
            # TODO: should we have more careful checking of alignment here?
            if coord.name in da.dims:
                return position, coord.name

        raise KeyError("None of the DataArray's dims %s were found in axis "
                       "coords." % repr(da.dims))


    def _get_axis_dim_num(self, da):
        """Return the dimension number of the axis coordinate in a DataArray.
        """
        _, coord_name = self._get_axis_coord(da)
        return da.get_axis_num(coord_name)



class Grid:
    """
    An object with multiple :class:`xgcm.Axis` objects representing different
    independent axes.
    """

    def __init__(self, ds, check_dims=True, periodic=True, default_shifts={},
<<<<<<< HEAD
                 face_connections=None, coords=None):
=======
                 face_connections=None):
>>>>>>> 19b476c2
        """
        Create a new Grid object from an input dataset.

        Parameters
        ----------
        ds : xarray.Dataset
            Contains the relevant grid information. Coordinate attributes
            should conform to Comodo conventions [1]_.
        check_dims : bool, optional
            Whether to check the compatibility of input data dimensions before
            performing grid operations.
        periodic : {True, False, list}
            Whether the grid is periodic (i.e. "wrap-around"). If a list is
            specified (e.g. `['X', 'Y']`), the axis names in the list will be
            be periodic and any other axes founds will be assumed non-periodic.
        default_shifts : dict
            A dictionary of dictionaries specifying default grid position
            shifts (e.g. `{'X': {'center': 'left', 'left': 'center'}}`)
        face_connections : dict
            Grid topology
<<<<<<< HEAD
        coords : dict, optional
            Specific mapping of axis coordinates, e.g 
            `{'X': {'center': 'XC', 'left: 'XG'}}`
=======
>>>>>>> 19b476c2

        REFERENCES
        ----------
        .. [1] Comodo Conventions http://pycomodo.forge.imag.fr/norm.html
        """
        self._ds = ds
        self._check_dims = check_dims

        if coords:
            all_axes = coords.keys()
        else:
            all_axes = comodo.get_all_axes(ds)
            coords = {}

        self.axes = OrderedDict()
        for axis_name in all_axes:
            try:
                is_periodic = axis_name in periodic
            except TypeError:
                is_periodic = periodic
            if axis_name in default_shifts:
                axis_default_shifts = default_shifts[axis_name]
            else:
                axis_default_shifts = {}
            self.axes[axis_name] = Axis(ds, axis_name, is_periodic,
                                        default_shifts=axis_default_shifts,
                                        coords=coords.get(axis_name))

        if face_connections is not None:
            self._assign_face_connections(face_connections)


    def _assign_face_connections(self, fc):
        """Check a dictionary of face connections to make sure all the links are
        consistent.
        """

        if len(fc) > 1:
            raise ValueError('Only one face dimension is supported for now. '
                             'Instead found %r' % repr(fc.keys()))

        # we will populate this with the axes we find in face_connections
        axis_connections = {}

        facedim = list(fc.keys())[0]
        assert facedim in self._ds

        face_links = fc[facedim]
        for fidx, face_axis_links in face_links.items():
            for axis, axis_links in face_axis_links.items():
                # initialize the axis dict if necssary
                if axis not in axis_connections:
                    axis_connections[axis] = {}
                link_left, link_right = axis_links

                def check_neighbor(link, position):
                    if link is None:
                        return
                    idx, ax, rev = link
                    # need to swap position if the link is reversed
                    correct_position = int(not position) if rev else position
                    try:
                        neighbor_link = face_links[idx][ax][correct_position]
                    except (KeyError, IndexError):
                        raise KeyError("Couldn't find a face link for face %r"
                                       "in axis %r at position %r"
                                       % (idx, ax, correct_position))
                    idx_n, ax_n, rev_n = neighbor_link
                    if ax not in self.axes:
                        raise KeyError('axis %r is not a valid axis' % ax)
                    if ax_n not in self.axes:
                        raise KeyError('axis %r is not a valid axis' % ax_n)
                    if idx not in self._ds[facedim].values:
                        raise IndexError('%r is not a valid index for face'
                                         'dimension %r' % (idx, facedim))
                    if idx_n not in self._ds[facedim].values:
                        raise IndexError('%r is not a valid index for face'
                                         'dimension %r' % (idx, facedim))
                    # check for consistent links from / to neighbor
                    if (idx_n != fidx) or (ax_n != axis) or (rev_n != rev):
                        raise ValueError("Face link mismatch: neighbor doesn't"
                                         " correctly link back to this face. "
                                         "face: %r, axis: %r, position: %r, "
                                         "rev: %r, link: %r, neighbor_link: %r"
                                         % (fidx, axis, position, rev, link,
                                            neighbor_link))
                    # convert the axis name to an acutal axis object
                    actual_axis = self.axes[ax]
                    return idx, actual_axis, rev

                left = check_neighbor(link_left, 1)
                right = check_neighbor(link_right, 0)
                axis_connections[axis][fidx] = (left, right)

        for axis, axis_links in axis_connections.items():
            self.axes[axis]._facedim = facedim
            self.axes[axis]._connections = axis_links

        if face_connections is not None:
            self._assign_face_connections(face_connections)


    def _assign_face_connections(self, fc):
        """Check a dictionary of face connections to make sure all the links are
        consistent.
        """

        if len(fc) > 1:
            raise ValueError('Only one face dimension is supported for now. '
                             'Instead found %r' % repr(fc.keys()))

        # we will populate this with the axes we find in face_connections
        axis_connections = {}

        facedim = list(fc.keys())[0]
        assert facedim in self._ds

        face_links = fc[facedim]
        for fidx, face_axis_links in face_links.items():
            for axis, axis_links in face_axis_links.items():
                # initialize the axis dict if necssary
                if axis not in axis_connections:
                    axis_connections[axis] = {}
                link_left, link_right = axis_links

                def check_neighbor(link, position):
                    if link is None:
                        return
                    idx, ax, rev = link
                    # need to swap position if the link is reversed
                    correct_position = int(not position) if rev else position
                    try:
                        neighbor_link = face_links[idx][ax][correct_position]
                    except (KeyError, IndexError):
                        raise KeyError("Couldn't find a face link for face %r"
                                       "in axis %r at position %r"
                                       % (idx, ax, correct_position))
                    idx_n, ax_n, rev_n = neighbor_link
                    if ax not in self.axes:
                        raise KeyError('axis %r is not a valid axis' % ax)
                    if ax_n not in self.axes:
                        raise KeyError('axis %r is not a valid axis' % ax_n)
                    if idx not in self._ds[facedim].values:
                        raise IndexError('%r is not a valid index for face'
                                         'dimension %r' % (idx, facedim))
                    if idx_n not in self._ds[facedim].values:
                        raise IndexError('%r is not a valid index for face'
                                         'dimension %r' % (idx, facedim))
                    # check for consistent links from / to neighbor
                    if (idx_n != fidx) or (ax_n != axis) or (rev_n != rev):
                        raise ValueError("Face link mismatch: neighbor doesn't"
                                         " correctly link back to this face. "
                                         "face: %r, axis: %r, position: %r, "
                                         "rev: %r, link: %r, neighbor_link: %r"
                                         % (fidx, axis, position, rev, link,
                                            neighbor_link))
                    # convert the axis name to an acutal axis object
                    actual_axis = self.axes[ax]
                    return idx, actual_axis, rev

                left = check_neighbor(link_left, 1)
                right = check_neighbor(link_right, 0)
                axis_connections[axis][fidx] = (left, right)

        for axis, axis_links in axis_connections.items():
            self.axes[axis]._facedim = facedim
            self.axes[axis]._connections = axis_links


    def __repr__(self):
        summary = ['<xgcm.Grid>']
        for name, axis in iteritems(self.axes):
            is_periodic = 'periodic' if axis._periodic else 'not periodic'
            summary.append('%s Axis (%s):' % (name, is_periodic))
            summary += axis._coord_desc()
        return '\n'.join(summary)

    @docstrings.dedent
    def interp(self, da, axis, **kwargs):
        """
        Interpolate neighboring points to the intermediate grid point along
        this axis.

        Parameters
        ----------
        axis : str
            Name of the axis on which ot act
        %(neighbor_binary_func.parameters.no_f)s

        Returns
        -------
        da_i : xarray.DataArray
            The interpolated data
        """

        ax = self.axes[axis]
        return ax.interp(da, **kwargs)


    @docstrings.dedent
    def _apply_vector_function(self, function, vector, **kwargs):
        # the keys, should be axis names
        assert len(vector) == 2

        # this is currently only tested for c-grid vectors defined on edges
        # moving to cell centers. We need to detect if we got something else
        to = kwargs.get('to', 'center')
        if to != 'center':
            raise NotImplementedError('Only vector interpolation to cell '
                                      'center is implemented, but got '
                                      'to=%r' % to)
        for axis_name, component in vector.items():
            axis = self.axes[axis_name]
            position, coord = axis._get_axis_coord(component)
            if position == 'center':
                raise NotImplementedError('Only vector interpolation to cell '
                                          'center is implemented, but vector '
                                          '%s component is defined at center '
                                          '(dims: %r)' %
                                          (axis_name, component.dims))

        x_axis_name, y_axis_name = list(vector)
        x_axis, y_axis = self.axes[x_axis_name], self.axes[y_axis_name]

        # apply for each component
        x_component = function(x_axis, vector[x_axis_name],
                                    vector_partner={y_axis_name:
                                                    vector[y_axis_name]},
                                    **kwargs)

        y_component = function(y_axis, vector[y_axis_name],
                                    vector_partner={x_axis_name:
                                                    vector[x_axis_name]},
                                    **kwargs)

        return {x_axis_name: x_component, y_axis_name: y_component}


    @docstrings.dedent
    def interp_2d_vector(self, vector, **kwargs):
        """
        Interpolate a 2D vector to the intermediate grid point. This method is
        only necessary for complex grid topologies.

        Parameters
        ----------
        vector : dict
            A dictionary with two entries. Keys are axis names, values are
            vector components along each axis.

        %(neighbor_binary_func.parameters.no_f)s

        Returns
        -------
        vector_interp : dict
            A dictionary with two entries. Keys are axis names, values
            are interpolated vector components along each axis
        """

        return self._apply_vector_function(Axis.interp, vector, **kwargs)

    @docstrings.dedent
    def diff(self, da, axis, **kwargs):
        """
        Difference neighboring points to the intermediate grid point.

        Parameters
        ----------
        axis : str
            Name of the axis on which ot act
        %(neighbor_binary_func.parameters.no_f)s

        Returns
        -------
        da_i : xarray.DataArray
            The differenced data
        """

        ax = self.axes[axis]
        return ax.diff(da, **kwargs)

    @docstrings.dedent
    def diff_2d_vector(self, vector, **kwargs):
        """
        Difference a 2D vector to the intermediate grid point. This method is
        only necessary for complex grid topologies.

        Parameters
        ----------
        vector : dict
            A dictionary with two entries. Keys are axis names, values are
            vector components along each axis.

        %(neighbor_binary_func.parameters.no_f)s

        Returns
        -------
        vector_diff : dict
            A dictionary with two entries. Keys are axis names, values
            are differenced vector components along each axis
        """

        return self._apply_vector_function(Axis.diff, vector, **kwargs)


    @docstrings.dedent
    def cumsum(self, da, axis, **kwargs):
        """
        Cumulatively sum a DataArray, transforming to the intermediate axis
        position.

        Parameters
        ----------
        axis : str
            Name of the axis on which ot act
        %(neighbor_binary_func.parameters.no_f)s

        Returns
        -------
        da_i : xarray.DataArray
            The cumsummed data
        """

        ax = self.axes[axis]
        return ax.cumsum(da, **kwargs)


def add_to_slice(da, dim, sl, value):
    # split array into before, middle and after (if slice is the
    # beginning or end before or after will be empty)
    before = da[{dim: slice(0, sl)}]
    middle = da[{dim: sl}]
    after = da[{dim: slice(sl+1, None)}]
    if sl < -1:
        raise RuntimeError('slice can not be smaller value than -1')
    elif sl == -1:
        da_new = xr.concat([before, middle+value], dim=dim)
    else:
        da_new = xr.concat([before, middle+value, after], dim=dim)
    # then add 'value' to middle and concatenate again
    return da_new


def raw_interp_function(data_left, data_right):
    # linear, centered interpolation
    # TODO: generalize to higher order interpolation
    return 0.5*(data_left + data_right)


def raw_diff_function(data_left, data_right):
    return data_right - data_left






_other_docstring_options="""
    * 'dirichlet'
       The value of the array at the boundary point is specified by
       `fill_value`.
    * 'neumann'
       The value of the array diff at the boundary point is
       specified[1]_ by `fill_value`.

        .. [1] https://en.wikipedia.org/wiki/Dirichlet_boundary_condition
        .. [2] https://en.wikipedia.org/wiki/Neumann_boundary_condition
"""<|MERGE_RESOLUTION|>--- conflicted
+++ resolved
@@ -75,7 +75,6 @@
         self.name = axis_name
         self._periodic = periodic
 
-<<<<<<< HEAD
         if coords:
             # use specified coords
             self.coords = {pos: ds[name] for pos, name in coords.items()}
@@ -83,9 +82,6 @@
             # fall back on comodo conventions
             self.coords = comodo.get_axis_positions_and_coords(ds, axis_name)
 
-=======
-        self.coords = comodo.get_axis_positions_and_coords(ds, axis_name)
->>>>>>> 19b476c2
         # self.coords is a dictionary with the following structure
         #   key: position_name {'center' ,'left' ,'right', 'outer', 'inner'}
         #   value: xr.DataArray of the coordinate
@@ -389,7 +385,6 @@
 
         position_from, dim = self._get_axis_coord(da)
         axis_num = da.get_axis_num(dim)
-<<<<<<< HEAD
 
         boundary_kwargs = dict(boundary=boundary, fill_value=fill_value,
                                ignore_connections=ignore_connections,
@@ -397,24 +392,8 @@
 
         valid_positions = ['outer', 'inner', 'left', 'right', 'center']
 
-        if position_to not in valid_positions:
-            raise ValueError("`%s` is not a valid axis position name. Valid "
-                             "names are %r." % (position_to, valid_positions))
-
-        if position_to not in self.coords:
-            raise ValueError("This axis doesn't contain a `%s` position"
-                             % position_to)
-=======
-
-        boundary_kwargs = dict(boundary=boundary, fill_value=fill_value,
-                               ignore_connections=ignore_connections,
-                               vector_partner=vector_partner)
-
-        valid_positions = ['outer', 'inner', 'left', 'right', 'center']
-
         if position_to == position_from:
             raise ValueError("Can't get neighbor pairs for the same position.")
->>>>>>> 19b476c2
 
         if position_to not in valid_positions:
             raise ValueError("`%s` is not a valid axis position name. Valid "
@@ -611,11 +590,7 @@
     """
 
     def __init__(self, ds, check_dims=True, periodic=True, default_shifts={},
-<<<<<<< HEAD
                  face_connections=None, coords=None):
-=======
-                 face_connections=None):
->>>>>>> 19b476c2
         """
         Create a new Grid object from an input dataset.
 
@@ -636,12 +611,9 @@
             shifts (e.g. `{'X': {'center': 'left', 'left': 'center'}}`)
         face_connections : dict
             Grid topology
-<<<<<<< HEAD
         coords : dict, optional
             Specific mapping of axis coordinates, e.g 
             `{'X': {'center': 'XC', 'left: 'XG'}}`
-=======
->>>>>>> 19b476c2
 
         REFERENCES
         ----------

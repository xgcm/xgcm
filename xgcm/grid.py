--- conflicted
+++ resolved
@@ -2356,7 +2356,6 @@
         )
         return {x_axis_name: x_component, y_axis_name: y_component}
 
-<<<<<<< HEAD
     @docstrings.dedent
     def diff_2d_vector(self, vector, **kwargs):
         """
@@ -2380,8 +2379,6 @@
         return self._apply_vector_function(self.diff, vector, **kwargs)
 
     @docstrings.dedent
-=======
->>>>>>> 781f4c74
     def interp_2d_vector(self, vector, **kwargs):
         """
         Interpolate a 2D vector to the intermediate grid point. This method is
@@ -2647,46 +2644,6 @@
         ax = self.axes[axis]
         return ax.transform(da, target, **kwargs)
 
-<<<<<<< HEAD
-=======
-    def diff_2d_vector(self, vector, **kwargs):
-        """
-        Difference a 2D vector to the intermediate grid point. This method is
-        only necessary for complex grid topologies.
-
-        Parameters
-        ----------
-        vector : dict
-            A dictionary with two entries. Keys are axis names, values are
-            vector components along each axis.
-        to : {'center', 'left', 'right', 'inner', 'outer'}
-            The direction in which to shift the array. If not specified,
-            default will be used.
-        boundary : {None, 'fill', 'extend'}
-            A flag indicating how to handle boundaries:
-
-            * None:  Do not apply any boundary conditions. Raise an error if
-              boundary conditions are required for the operation.
-            * 'fill':  Set values outside the array boundary to fill_value
-              (i.e. a Dirichlet boundary condition.)
-            * 'extend': Set values outside the array to the nearest array
-              value. (i.e. a limited form of Neumann boundary condition.)
-        fill_value : float, optional
-            The value to use in the boundary condition with `boundary='fill'`.
-        vector_partner : dict, optional
-            A single key (string), value (DataArray)
-        keep_coords : boolean, optional
-            Preserves compatible coordinates. False by default.
-        Returns
-        -------
-        vector_diff : dict
-            A dictionary with two entries. Keys are axis names, values
-            are differenced vector components along each axis
-        """
-
-        return self._apply_vector_function(Axis.diff, vector, **kwargs)
-
->>>>>>> 781f4c74
 
 def _select_grid_ufunc(funcname, signature: _GridUFuncSignature, module, **kwargs):
     # TODO to select via other kwargs (e.g. boundary) the signature of this function needs to be generalised

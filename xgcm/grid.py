import functools
import inspect
import itertools
import operator
import warnings
from collections import OrderedDict

import docrep  # type: ignore
import numpy as np
import xarray as xr
from dask.array import Array as Dask_Array

from . import comodo, gridops
from .duck_array_ops import _apply_boundary_condition, _pad_array, concatenate
from .grid_ufunc import (
    GridUFunc,
    Signature,
    _has_chunked_core_dims,
    apply_as_grid_ufunc,
)
from .metrics import iterate_axis_combinations

try:
    import numba  # type: ignore

    from .transform import conservative_interpolation, linear_interpolation
except ImportError:
    numba = None

from typing import Any, Callable, Dict, Iterable, List, Mapping, Sequence, Tuple, Union

# Only need this until python 3.8
try:
    from typing import Literal
except ImportError:
    from typing_extensions import Literal  # type: ignore

docstrings = docrep.DocstringProcessor(doc_key="My doc string")


def _maybe_promote_str_to_list(a):
    # TODO: improve this
    if isinstance(a, str):
        return [a]
    else:
        return a


_VALID_BOUNDARY = [None, "fill", "extend", "extrapolate"]


class Axis:
    """
    An object that represents a group of coordinates that all lie along the same
    physical dimension but at different positions with respect to a grid cell.
    There are four possible positions:

         Center
         |------o-------|------o-------|------o-------|------o-------|
               [0]            [1]            [2]            [3]

         Left
         |------o-------|------o-------|------o-------|------o-------|
        [0]            [1]            [2]            [3]

         Right
         |------o-------|------o-------|------o-------|------o-------|
                       [0]            [1]            [2]            [3]

         Inner
         |------o-------|------o-------|------o-------|------o-------|
                       [0]            [1]            [2]

         Outer
         |------o-------|------o-------|------o-------|------o-------|
        [0]            [1]            [2]            [3]            [4]

    The `center` position is the only one without the `c_grid_axis_shift`
    attribute, which must be present for the other four. However, the actual
    value of `c_grid_axis_shift` is ignored for `inner` and `outer`, which are
    differentiated by their length.
    """

    def __init__(
        self,
        ds,
        axis_name,
        periodic=True,
        default_shifts={},
        coords=None,
        boundary=None,
        fill_value=None,
    ):
        """
        Create a new Axis object from an input dataset.

        Parameters
        ----------
        ds : xarray.Dataset
            Contains the relevant grid information. Coordinate attributes
            should conform to Comodo conventions [1]_.
        axis_name : str
            The name of the axis (should match axis attribute)
        periodic : bool, optional
            Whether the domain is periodic along this axis
        default_shifts : dict, optional
            Default mapping from and to grid positions
            (e.g. `{'center': 'left'}`). Will be inferred if not specified.
        coords : dict, optional
            Mapping of axis positions to coordinate names
            (e.g. `{'center': 'XC', 'left: 'XG'}`)
        boundary : str or dict, optional,
            boundary can either be one of {None, 'fill', 'extend', 'extrapolate'}

            * None:  Do not apply any boundary conditions. Raise an error if
              boundary conditions are required for the operation.
            * 'fill':  Set values outside the array boundary to fill_value
              (i.e. a Dirichlet boundary condition.)
            * 'extend': Set values outside the array to the nearest array
              value. (i.e. a limited form of Neumann boundary condition where
              the difference at the boundary will be zero.)
            * 'extrapolate': Set values by extrapolating linearly from the two
              points nearest to the edge
            This sets the default value. It can be overriden by specifying the
            boundary kwarg when calling specific methods.
        fill_value : float, optional
            The value to use in the boundary condition when `boundary='fill'`.

        REFERENCES
        ----------
        .. [1] Comodo Conventions https://web.archive.org/web/20160417032300/http://pycomodo.forge.imag.fr/norm.html
        """

        self._ds = ds
        self.name = axis_name
        self._periodic = periodic
        if boundary not in _VALID_BOUNDARY:
            raise ValueError(
                f"Expected 'boundary' to be one of {_VALID_BOUNDARY}. Received {boundary!r} instead."
            )
        self.boundary = boundary
        if fill_value is not None and not isinstance(fill_value, (int, float)):
            raise ValueError("Expected 'fill_value' to be a number.")
        self.fill_value = fill_value if fill_value is not None else 0.0

        if coords:
            # use specified coords
            self.coords = {pos: name for pos, name in coords.items()}
        else:
            # fall back on comodo conventions
            self.coords = comodo.get_axis_positions_and_coords(ds, axis_name)

        # self.coords is a dictionary with the following structure
        #   key: position_name {'center' ,'left' ,'right', 'outer', 'inner'}
        #   value: name of the dimension

        # set default position shifts
        fallback_shifts = {
            "center": ("left", "right", "outer", "inner"),
            "left": ("center",),
            "right": ("center",),
            "outer": ("center",),
            "inner": ("center",),
        }
        self._default_shifts = {}
        for pos in self.coords:
            # use user-specified value if present
            if pos in default_shifts:
                self._default_shifts[pos] = default_shifts[pos]
            else:
                for possible_shift in fallback_shifts[pos]:
                    if possible_shift in self.coords:
                        self._default_shifts[pos] = possible_shift
                        break

        ########################################################################
        # DEVELOPER DOCUMENTATION
        #
        # The attributes below are my best attempt to represent grid topology
        # in a general way. The data structures are complicated, but I can't
        # think of any way to simplify them.
        #
        # self._facedim (str) is the name of a dimension (e.g. 'face') or None.
        # If it is None, that means that the grid topology is _simple_, i.e.
        # that this is not a cubed-sphere grid or similar. For example:
        #
        #     ds.dims == ('time', 'lat', 'lon')
        #
        # If _facedim is set to a dimension name, that means that shifting
        # grid positions requires exchanging data among multiple "faces"
        # (a.k.a. "tiles", "facets", etc.). For this to work, there must be a
        # dimension corresponding to the different faces. This is `_facedim`.
        # For example:
        #
        #     ds.dims == ('time', 'face', 'lat', 'lon')
        #
        # In this case, `self._facedim == 'face'`
        #
        # We initialize all of this to None and let the `Grid` class handle
        # setting these attributes for complex geometries.
        self._facedim = None
        #
        # `self._connections` is a dictionary. It contains information about the
        # connectivity among this axis and other axes.
        # It should have the structure
        #
        #     {facedim_index: ((left_facedim_index, left_axis, left_reverse),
        #                      (right_facedim_index, right_axis, right_reverse)}
        #
        # `facedim_index` : a value used to index the `self._facedim` dimension
        #   (If `self._facedim` is `None`, then there should be only one key in
        #   `facedim_index` and that key should be `None`.)
        # `left_facedim_index` : the facedim index of the neighbor to the left.
        #   (If `self._facedim` is `None`, this must also be `None`.)
        # `left_axis` : an `Axis` object for the values to the left of this axis
        # `left_reverse` : bool, whether the connection should be reversed. By
        #   default, the left side of this axis will be connected to the right
        #   side of the neighboring axis. `left_reverse` overrides this and
        #   instead connects to the left side of the neighboring axis
        self._connections = {None: (None, None)}

        # now we implement periodic coordinates by setting appropriate
        # connections
        if periodic:
            self._connections = {None: ((None, self, False), (None, self, False))}

    def __repr__(self):
        is_periodic = "periodic" if self._periodic else "not periodic"
        summary = [
            "<xgcm.Axis '%s' (%s, boundary=%r)>"
            % (self.name, is_periodic, self.boundary)
        ]
        summary.append("Axis Coordinates:")
        summary += self._coord_desc()
        return "\n".join(summary)

    def _coord_desc(self):
        summary = []
        for name, cname in self.coords.items():
            coord_info = "  * %-8s %s" % (name, cname)
            if name in self._default_shifts:
                coord_info += " --> %s" % self._default_shifts[name]
            summary.append(coord_info)
        return summary

    @docstrings.get_sectionsf("neighbor_binary_func")
    @docstrings.dedent
    def _neighbor_binary_func(
        self,
        da,
        f,
        to,
        boundary=None,
        fill_value=None,
        boundary_discontinuity=None,
        vector_partner=None,
        keep_coords=False,
    ):
        """
        Apply a function to neighboring points.

        Parameters
        ----------
        da : xarray.DataArray
            The data on which to operate
        f : function
            With signature f(da_left, da_right, shift)
        to : {'center', 'left', 'right', 'inner', 'outer'}
            The direction in which to shift the array. If not specified,
            default will be used.
        boundary : {None, 'fill', 'extend'}
            A flag indicating how to handle boundaries:

            * None:  Do not apply any boundary conditions. Raise an error if
              boundary conditions are required for the operation.
            * 'fill':  Set values outside the array boundary to fill_value
              (i.e. a Dirichlet boundary condition.)
            * 'extend': Set values outside the array to the nearest array
              value. (i.e. a limited form of Neumann boundary condition.)
        fill_value : float, optional
            The value to use in the boundary condition with `boundary='fill'`.
        vector_partner : dict, optional
            A single key (string), value (DataArray)
        keep_coords : boolean, optional
            Preserves compatible coordinates. False by default.

        Returns
        -------
        da_i : xarray.DataArray
            The differenced data
        """

        position_from, dim = self._get_position_name(da)
        if to is None:
            to = self._default_shifts[position_from]

        if boundary is None:
            boundary = self.boundary
        if fill_value is None:
            fill_value = self.fill_value

        data_new = self._neighbor_binary_func_raw(
            da,
            f,
            to,
            boundary=boundary,
            fill_value=fill_value,
            boundary_discontinuity=boundary_discontinuity,
            vector_partner=vector_partner,
        )
        # wrap in a new xarray wrapper
        da_new = self._wrap_and_replace_coords(da, data_new, to, keep_coords)

        return da_new

    docstrings.delete_params("neighbor_binary_func.parameters", "f")

    def _neighbor_binary_func_raw(
        self,
        da,
        f,
        to,
        boundary=None,
        fill_value=0.0,
        boundary_discontinuity=None,
        vector_partner=None,
        position_check=True,
    ):

        # get the two neighboring sets of raw data
        data_left, data_right = self._get_neighbor_data_pairs(
            da,
            to,
            boundary=boundary,
            fill_value=fill_value,
            boundary_discontinuity=boundary_discontinuity,
            vector_partner=vector_partner,
            position_check=position_check,
        )

        # apply the function
        data_new = f(data_left, data_right)

        return data_new

    def _get_edge_data(
        self,
        da,
        is_left_edge=True,
        boundary=None,
        fill_value=0.0,
        ignore_connections=False,
        vector_partner=None,
        boundary_discontinuity=None,
    ):
        """Get the appropriate edge data given axis connectivity and / or
        boundary conditions.
        """

        position, this_dim = self._get_position_name(da)
        this_axis_num = da.get_axis_num(this_dim)

        def face_edge_data(fnum, face_axis, count=1):
            # get the edge data for a single face

            # There will not necessarily be connection data for every face
            # for every axis. If there is no connection data, fnum will not
            # be a key for self._connections.

            if fnum in self._connections:
                # it should always be a len 2 tuple
                face_connection = self._connections[fnum][0 if is_left_edge else 1]
            else:
                face_connection = None

            if (face_connection is None) or ignore_connections:
                # no connection: use specified boundary condition instead
                if self._facedim:
                    da_face = da.isel(**{self._facedim: slice(fnum, fnum + 1)})
                else:
                    da_face = da
                return _apply_boundary_condition(
                    da_face,
                    this_dim,
                    is_left_edge,
                    boundary=boundary,
                    fill_value=fill_value,
                )

            neighbor_fnum, neighbor_axis, reverse = face_connection

            # check for consistency
            if face_axis is None:
                assert neighbor_fnum is None

            # Build up a slice that selects the correct edge region for a
            # given face. We work directly with variables rather than
            # DataArrays in the hopes of greater efficiency, avoiding
            # indexing / alignment

            # Start with getting all the data
            edge_slice = [slice(None)] * da.ndim
            if face_axis is not None:
                # get the neighbor face
                edge_slice[face_axis] = slice(neighbor_fnum, neighbor_fnum + 1)

            data = da
            # vector_partner is a one-entry dictionary
            # - key is an axis identifier (e.g. 'X')
            # - value is a DataArray
            if vector_partner:
                vector_partner_axis_name = next(iter(vector_partner))
                if neighbor_axis.name == vector_partner_axis_name:
                    data = vector_partner[vector_partner_axis_name]
                    if reverse:
                        raise NotImplementedError(
                            "Don't know how to handle "
                            "vectors with reversed "
                            "connections."
                        )
            # TODO: there is still lots to figure out here regarding vectors.
            # What we have currently works fine for vectors oriented normal
            # to the axis (e.g. interp and diff u along x axis)
            # It does NOT work for vectors tangent to the axis
            # (e.g. interp and diff v along x axis)
            # That is a pretty hard problem to solve, because rotating these
            # faces also mixes up left vs right position. The solution will be
            # quite involved and will probably require the edge points to be
            # populated.
            # I don't even know how to detect the fail case, let alone solve it.

            neighbor_edge_dim = neighbor_axis.coords[position]
            neighbor_edge_axis_num = data.get_axis_num(neighbor_edge_dim)
            if is_left_edge and not reverse:
                neighbor_edge_slice = slice(-count, None)
            else:
                neighbor_edge_slice = slice(None, count)
            edge_slice[neighbor_edge_axis_num] = neighbor_edge_slice

            # the orthogonal dimension need to be reoriented if we are
            # connected to the other axis. Is this because of some deep
            # topological principle?
            if neighbor_axis is not self:
                ortho_axis = da.get_axis_num(self.coords[position])
                ortho_slice = slice(None, None, -1)
                edge_slice[ortho_axis] = ortho_slice

            edge = data.variable[tuple(edge_slice)].data

            # the axis of the edge on THIS face is not necessarily the same
            # as the axis on the OTHER face
            if neighbor_axis is not self:
                edge = edge.swapaxes(neighbor_edge_axis_num, this_axis_num)

            return edge

        if self._facedim:
            face_axis_num = da.get_axis_num(self._facedim)
            arrays = [
                face_edge_data(fnum, face_axis_num) for fnum in da[self._facedim].values
            ]
            edge_data = concatenate(arrays, face_axis_num)
        else:
            edge_data = face_edge_data(None, None)
        if self._periodic:
            if boundary_discontinuity:
                if is_left_edge:
                    edge_data = edge_data - boundary_discontinuity
                elif not is_left_edge:
                    edge_data = edge_data + boundary_discontinuity
        return edge_data

    def _extend_left(
        self,
        da,
        boundary=None,
        fill_value=0.0,
        ignore_connections=False,
        vector_partner=None,
        boundary_discontinuity=None,
    ):

        axis_num = self._get_axis_dim_num(da)
        kw = dict(
            is_left_edge=True,
            boundary=boundary,
            fill_value=fill_value,
            ignore_connections=ignore_connections,
            vector_partner=vector_partner,
            boundary_discontinuity=boundary_discontinuity,
        )
        edge_data = self._get_edge_data(da, **kw)
        return concatenate([edge_data, da.data], axis=axis_num)

    def _extend_right(
        self,
        da,
        boundary=None,
        fill_value=0.0,
        ignore_connections=False,
        vector_partner=None,
        boundary_discontinuity=None,
    ):
        axis_num = self._get_axis_dim_num(da)
        kw = dict(
            is_left_edge=False,
            boundary=boundary,
            fill_value=fill_value,
            ignore_connections=ignore_connections,
            vector_partner=vector_partner,
            boundary_discontinuity=boundary_discontinuity,
        )
        edge_data = self._get_edge_data(da, **kw)
        return concatenate([da.data, edge_data], axis=axis_num)

    def _get_neighbor_data_pairs(
        self,
        da,
        position_to,
        boundary=None,
        fill_value=0.0,
        ignore_connections=False,
        boundary_discontinuity=None,
        vector_partner=None,
        position_check=True,
    ):

        position_from, dim = self._get_position_name(da)
        axis_num = da.get_axis_num(dim)

        boundary_kwargs = dict(
            boundary=boundary,
            fill_value=fill_value,
            ignore_connections=ignore_connections,
            vector_partner=vector_partner,
            boundary_discontinuity=boundary_discontinuity,
        )

        valid_positions = ["outer", "inner", "left", "right", "center"]

        if position_to == position_from:
            raise ValueError("Can't get neighbor pairs for the same position.")

        if position_to not in valid_positions:
            raise ValueError(
                "`%s` is not a valid axis position name. Valid "
                "names are %r." % (position_to, valid_positions)
            )

        # This prevents the grid generation to work, I added an optional
        # kwarg that deactivates this check
        # (only set False from autogenerate/generate_grid_ds)

        if position_check:
            if position_to not in self.coords:
                raise ValueError(
                    "This axis doesn't contain a `%s` position" % position_to
                )

        transition = (position_from, position_to)

        if (transition == ("outer", "center")) or (transition == ("center", "inner")):
            # don't need any edge values
            left = da.isel(**{dim: slice(None, -1)}).data
            right = da.isel(**{dim: slice(1, None)}).data
        elif (transition == ("center", "outer")) or (transition == ("inner", "center")):
            # need both edge values
            left = self._extend_left(da, **boundary_kwargs)
            right = self._extend_right(da, **boundary_kwargs)
        elif transition == ("center", "left") or transition == ("right", "center"):
            # need to slice *after* getting edge because otherwise we could
            # mess up complicated connections (e.g. cubed-sphere)
            left = self._extend_left(da, **boundary_kwargs)
            # unfortunately left is not an xarray so we have to slice
            # it the long numpy way
            slc = axis_num * (slice(None),) + (slice(0, -1),)
            left = left[slc]
            right = da.data
        elif transition == ("center", "right") or transition == ("left", "center"):
            # need to slice *after* getting edge because otherwise we could
            # mess up complicated connections (e.g. cubed-sphere)
            right = self._extend_right(da, **boundary_kwargs)
            # unfortunately left is not an xarray so we have to slice
            # it the long numpy way
            slc = axis_num * (slice(None),) + (slice(1, None),)
            right = right[slc]
            left = da.data
        else:
            raise NotImplementedError(
                " to ".join(transition) + " transition not yet supported."
            )

        return left, right

    @docstrings.dedent
    def interp(
        self,
        da,
        to=None,
        boundary=None,
        fill_value=None,
        boundary_discontinuity=None,
        vector_partner=None,
        keep_coords=False,
    ):
        """
        Interpolate neighboring points to the intermediate grid point along
        this axis.

        Parameters
        ----------
        %(neighbor_binary_func.parameters.no_f)s


        Returns
        -------
        da_i : xarray.DataArray
            The interpolated data

        """

        return self._neighbor_binary_func(
            da,
            raw_interp_function,
            to,
            boundary,
            fill_value,
            boundary_discontinuity,
            vector_partner,
            keep_coords=keep_coords,
        )

    @docstrings.dedent
    def diff(
        self,
        da,
        to=None,
        boundary=None,
        fill_value=None,
        boundary_discontinuity=None,
        vector_partner=None,
        keep_coords=False,
    ):
        """
        Difference neighboring points to the intermediate grid point.

        Parameters
        ----------
        %(neighbor_binary_func.parameters.no_f)s

        Returns
        -------
        da_i : xarray.DataArray
            The differenced data
        """

        return self._neighbor_binary_func(
            da,
            raw_diff_function,
            to,
            boundary,
            fill_value,
            boundary_discontinuity,
            vector_partner,
            keep_coords=keep_coords,
        )

    @docstrings.dedent
    def cumsum(self, da, to=None, boundary=None, fill_value=0.0, keep_coords=False):
        """
        Cumulatively sum a DataArray, transforming to the intermediate axis
        position.

        Parameters
        ----------
        %(neighbor_binary_func.parameters.no_f)s

        Returns
        -------
        da_cum : xarray.DataArray
            The cumsummed data
        """

        pos, dim = self._get_position_name(da)

        if to is None:
            to = self._default_shifts[pos]

        # first use xarray's cumsum method
        da_cum = da.cumsum(dim=dim)

        boundary_kwargs = dict(boundary=boundary, fill_value=fill_value)

        # now pad / trim the data as necessary
        # here we enumerate all the valid possible shifts
        if (pos == "center" and to == "right") or (pos == "left" and to == "center"):
            # do nothing, this is the default for how cumsum works
            data = da_cum.data
        elif (pos == "center" and to == "left") or (pos == "right" and to == "center"):
            data = _pad_array(
                da_cum.isel(**{dim: slice(0, -1)}), dim, left=True, **boundary_kwargs
            )
        elif (pos == "center" and to == "inner") or (pos == "outer" and to == "center"):
            data = da_cum.isel(**{dim: slice(0, -1)}).data
        elif (pos == "center" and to == "outer") or (pos == "inner" and to == "center"):
            data = _pad_array(da_cum, dim, left=True, **boundary_kwargs)
        else:
            raise ValueError(
                "From `%s` to `%s` is not a valid position "
                "shift for cumsum operation." % (pos, to)
            )

        da_cum_newcoord = self._wrap_and_replace_coords(da, data, to, keep_coords)
        return da_cum_newcoord

    @docstrings.dedent
    def min(
        self,
        da,
        to=None,
        boundary=None,
        fill_value=None,
        boundary_discontinuity=None,
        vector_partner=None,
        keep_coords=False,
    ):
        """
        Minimum of neighboring points on intermediate grid point.

        Parameters
        ----------
        %(neighbor_binary_func.parameters.no_f)s

        Returns
        -------
        da_i : xarray.DataArray
            The differenced data
        """

        return self._neighbor_binary_func(
            da,
            raw_min_function,
            to,
            boundary,
            fill_value,
            boundary_discontinuity,
            vector_partner,
            keep_coords,
        )

    @docstrings.dedent
    def max(
        self,
        da,
        to=None,
        boundary=None,
        fill_value=None,
        boundary_discontinuity=None,
        vector_partner=None,
        keep_coords=False,
    ):
        """
        Maximum of neighboring points on intermediate grid point.

        Parameters
        ----------
        %(neighbor_binary_func.parameters.no_f)s

        Returns
        -------
        da_i : xarray.DataArray
            The differenced data
        """

        return self._neighbor_binary_func(
            da,
            raw_max_function,
            to,
            boundary,
            fill_value,
            boundary_discontinuity,
            vector_partner,
            keep_coords,
        )

    def transform(
        self,
        da,
        target,
        target_data=None,
        method="linear",
        mask_edges=True,
        bypass_checks=False,
        suffix="_transformed",
    ):
        """Convert an array of data to new 1D-coordinates.
        The method takes a multidimensional array of data `da` and
        transforms it onto another data_array `target_data` in the
        direction of the axis (for each 1-dimensional 'column').

        `target_data` can be e.g. the existing coordinate along an
        axis, like depth. xgcm automatically detects the appropriate
        coordinate and then transforms the data from the input
        positions to the desired positions defined in `target`. This
        is the default behavior. The method can also be used for more
        complex cases like transforming a dataarray into new
        coordinates that are defined by e.g. a tracer field like
        temperature, density, etc.

        Currently two methods are supported to carry out the
        transformation:

        - 'linear': Values are linear interpolated between 1D columns
          along `axis` of `da` and `target_data`. This method requires
          `target_data` to increase/decrease monotonically. `target`
          values are interpreted as new cell centers in this case. By
          default this method will return nan for values in `target` that
          are outside of the range of `target_data`, setting
          `mask_edges=False` results in the default np.interp behavior of
          repeated values.

        - 'conservative': Values are transformed while conserving the
          integral of `da` along each 1D column. This method can be used
          with non-monotonic values of `target_data`. Currently this will
          only work with extensive quantities (like heat, mass, transport)
          but not with intensive quantities (like temperature, density,
          velocity). N given `target` values are interpreted as cell-bounds
          and the returned array will have N-1 elements along the newly
          created coordinate, with coordinate values that are interpolated
          between `target` values.

        Parameters
        ----------
        da : xr.xr.DataArray
            Input data
        target : {np.array, xr.DataArray}
            Target points for transformation. Depending on the method is
            interpreted as cell center (method='linear') or cell bounds
            (method='conservative).
            Values correpond to `target_data` or the existing coordinate
            along the axis (if `target_data=None`). The name of the
            resulting new coordinate is determined by the input type.
            When passed as numpy array the resulting dimension is named
            according to `target_data`, if provided as xr.Dataarray
            naming is inferred from the `target` input.
        target_data : xr.DataArray, optional
            Data to transform onto (e.g. a tracer like density or temperature).
            Defaults to None, which infers the appropriate coordinate along
            `axis` (e.g. the depth).
        method : str, optional
            Method used to transform, by default "linear"
        mask_edges : bool, optional
            If activated, `target` values outside the range of `target_data`
            are masked with nan, by default True. Only applies to 'linear' method.
        bypass_checks : bool, optional
            Only applies for `method='linear'`.
            Option to bypass logic to flip data if monotonically decreasing along the axis.
            This will improve performance if True, but the user needs to ensure that values
            are increasing along the axis.
        suffix : str, optional
            Customizable suffix to the name of the output array. This will
            be added to the original name of `da`. Defaults to `_transformed`.

        Returns
        -------
        xr.DataArray
            The transformed data


        """
        # Theoretically we should be able to use a multidimensional `target`, which would need the additional information provided with `target_dim`.
        # But the feature is not tested yet, thus setting this to default value internally (resulting in error in `_parse_target`, when a multidim `target` is passed)
        target_dim = None

        # check optional numba dependency
        if numba is None:
            raise ImportError(
                "The transform functionality of xgcm requires numba. Install using `conda install numba`."
            )

        # raise error if axis is periodic
        if self._periodic:
            raise ValueError(
                "`transform` can only be used on axes that are non-periodic. Pass `periodic=False` to `xgcm.Grid`."
            )

        # raise error if the target values are not provided as xr.dataarray
        for var_name, variable, allowed_types in [
            ("da", da, [xr.DataArray]),
            ("target", target, [xr.DataArray, np.ndarray]),
            ("target_data", target_data, [xr.DataArray]),
        ]:
            if not (isinstance(variable, tuple(allowed_types)) or variable is None):
                raise ValueError(
                    f"`{var_name}` needs to be a {' or '.join([str(a) for a in allowed_types])}. Found {type(variable)}"
                )

        def _target_data_name_handling(target_data):
            """Handle target_data input without a name"""
            if target_data.name is None:
                warnings.warn(
                    "Input`target_data` has no name, but we need a name for the transformed dimension. The name `TRANSFORMED_DIMENSION` will be used. To avoid this warning, call `.rename` on `target_data` before calling `transform`."
                )
                target_data.name = "TRANSFORMED_DIMENSION"

        def _check_other_dims(target_da):
            # check if other dimensions (excluding ones associated with the transform axis) are the
            # same between `da` and `target_data`. If not provide instructions how to work around.

            da_other_dims = set(da.dims) - set(self.coords.values())
            target_da_other_dims = set(target_da.dims) - set(self.coords.values())
            if not target_da_other_dims.issubset(da_other_dims):
                raise ValueError(
                    f"Found additional dimensions [{target_da_other_dims-da_other_dims}]"
                    "in `target_data` not found in `da`. This could mean that the target "
                    "array is not on the same position along other axes."
                    " If the additional dimensions are associated witha staggered axis, "
                    "use grid.interp() to move values to other grid position. "
                    "If additional dimensions are not related to the grid (e.g. climate "
                    "model ensemble members or similar), use xr.broadcast() before using transform."
                )

        def _parse_target(target, target_dim, target_data_dim, target_data):
            """Parse target values into correct xarray naming and set default naming based on input data"""
            # if target_data is not provided, assume the target to be one of the staggered dataset dimensions.
            if target_data is None:
                target_data = self._ds[target_data_dim]

            # Infer target_dim from target
            if isinstance(target, xr.DataArray):
                if len(target.dims) == 1:
                    if target_dim is None:
                        target_dim = list(target.dims)[0]
                else:
                    if target_dim is None:
                        raise ValueError(
                            f"Cant infer `target_dim` from `target` since it has more than 1 dimension [{target.dims}]. This is currently not supported. `."
                        )
            else:
                # if the target is not provided as xr.Dataarray we take the name of the target_data as new dimension name
                _target_data_name_handling(target_data)
                target_dim = target_data.name
                target = xr.DataArray(
                    target, dims=[target_dim], coords={target_dim: target}
                )

            _check_other_dims(target_data)
            return target, target_dim, target_data

        _, dim = self._get_position_name(da)
        if method == "linear":
            target, target_dim, target_data = _parse_target(
                target, target_dim, dim, target_data
            )
            out = linear_interpolation(
                da,
                target_data,
                target,
                dim,
                dim,  # in this case the dimension of phi and theta are the same
                target_dim,
                mask_edges=mask_edges,
                bypass_checks=bypass_checks,
            )
        elif method == "conservative":
            # the conservative method requires `target_data` to be on the `outer` coordinate.
            # If that is not the case (a very common use case like transformation on any tracer),
            # we need to infer the boundary values (using the interp logic)
            # for this method we need the `outer` position. Error out if its not there.
            try:
                target_data_dim = self.coords["outer"]
            except KeyError:
                raise RuntimeError(
                    "In order to use the method `conservative` the grid object needs to have `outer` coordinates."
                )

            target, target_dim, target_data = _parse_target(
                target, target_dim, target_data_dim, target_data
            )

            # check on which coordinate `target_data` is, and interpolate if needed
            if target_data_dim not in target_data.dims:
                warnings.warn(
                    "The `target data` input is not located on the cell bounds. This method will continue with linear interpolation with repeated boundary values. For most accurate results provide values on cell bounds.",
                    UserWarning,
                )
                target_data = self.interp(target_data, boundary="extend")
                # This seems to end up with chunks along the axis dimension.
                # Rechunk to keep xr.apply_func from complaining.
                # TODO: This should be made obsolete, when the internals are refactored using numba
                target_data = target_data.chunk(
                    {self._get_position_name(target_data)[1]: -1}
                )

            out = conservative_interpolation(
                da,
                target_data,
                target,
                dim,
                target_data_dim,  # in this case the dimension of phi and theta are the same
                target_dim,
            )

        return out

    def _wrap_and_replace_coords(self, da, data_new, position_to, keep_coords=False):
        """
        Take the base coords from da, the data from data_new, and return
        a new DataArray with a coordinate on position_to.
        """
        position_from, old_dim = self._get_position_name(da)
        try:
            new_dim = self.coords[position_to]
        except KeyError:
            raise KeyError("Position '%s' was not found in axis.coords." % position_to)

        orig_dims = da.dims

        coords = OrderedDict()
        dims = []
        for d in orig_dims:
            if d == old_dim:
                dims.append(new_dim)
                # only add coordinate if it actually exists
                # otherwise this creates a new coordinate where before there
                # was none
                if new_dim in self._ds.coords:
                    coords[new_dim] = self._ds.coords[new_dim]
            else:
                dims.append(d)
                # only add coordinate if it actually exists...
                if d in da.coords:
                    coords[d] = da.coords[d]

        # add compatible coords
        if keep_coords:
            for c in da.coords:
                if c not in coords and set(da[c].dims).issubset(dims):
                    coords[c] = da[c]

        return xr.DataArray(data_new, dims=dims, coords=coords)

    def _get_position_name(self, da):
        """Return the position and name of the axis coordinate in a DataArray."""
        for position, coord_name in self.coords.items():
            # TODO: should we have more careful checking of alignment here?
            if coord_name in da.dims:
                return position, coord_name

        raise KeyError(
            "None of the DataArray's dims %s were found in axis "
            "coords." % repr(da.dims)
        )

    def _get_axis_dim_num(self, da):
        """Return the dimension number of the axis coordinate in a DataArray."""
        _, coord_name = self._get_position_name(da)
        return da.get_axis_num(coord_name)


_XGCM_BOUNDARY_KWARG_TO_XARRAY_PAD_KWARG = {
    "periodic": "wrap",
    "fill": "constant",
    "extend": "edge",
}


class Grid:
    """
    An object with multiple :class:`xgcm.Axis` objects representing different
    independent axes.
    """

    def __init__(
        self,
        ds,
        check_dims=True,
        periodic=True,
        default_shifts={},
        face_connections=None,
        coords=None,
        metrics=None,
        boundary=None,
        fill_value=None,
    ):
        """
        Create a new Grid object from an input dataset.

        Parameters
        ----------
        ds : xarray.Dataset
            Contains the relevant grid information. Coordinate attributes
            should conform to Comodo conventions [1]_.
        check_dims : bool, optional
            Whether to check the compatibility of input data dimensions before
            performing grid operations.
        periodic : {True, False, list}
            Whether the grid is periodic (i.e. "wrap-around"). If a list is
            specified (e.g. ``['X', 'Y']``), the axis names in the list will be
            be periodic and any other axes founds will be assumed non-periodic.
        default_shifts : dict
            A dictionary of dictionaries specifying default grid position
            shifts (e.g. ``{'X': {'center': 'left', 'left': 'center'}}``)
        face_connections : dict
            Grid topology
        coords : dict, optional
            Specifies positions of dimension names along axes X, Y, Z, e.g
            ``{'X': {'center': 'XC', 'left: 'XG'}}``.
            Each key should be an axis name (e.g., `X`, `Y`, or `Z`) and map
            to a dictionary which maps positions (`center`, `left`, `right`,
            `outer`, `inner`) to dimension names in the dataset
            (in the example above, `XC` is at the `center` position and `XG`
            at the `left` position along the `X` axis).
            If the values are not present in ``ds`` or are not dimensions,
            an error will be raised.
        metrics : dict, optional
            Specification of grid metrics mapping axis names (X, Y, Z) to corresponding
            metric variable names in the dataset
            (e.g. {('X',):['dx_t'], ('X', 'Y'):['area_tracer', 'area_u']}
            for the cell distance in the x-direction ``dx_t`` and the
            horizontal cell areas ``area_tracer`` and ``area_u``, located at
            different grid positions).
        boundary : {None, 'fill', 'extend', 'extrapolate', dict}, optional
            A flag indicating how to handle boundaries:

            * None:  Do not apply any boundary conditions. Raise an error if
              boundary conditions are required for the operation.
            * 'fill':  Set values outside the array boundary to fill_value
              (i.e. a Dirichlet boundary condition.)
            * 'extend': Set values outside the array to the nearest array
              value. (i.e. a limited form of Neumann boundary condition.)
            * 'extrapolate': Set values by extrapolating linearly from the two
              points nearest to the edge
            Optionally a dict mapping axis name to seperate values for each axis
            can be passed.
        fill_value : {float, dict}, optional
            The value to use in boundary conditions with `boundary='fill'`.
            Optionally a dict mapping axis name to seperate values for each axis
            can be passed.
        keep_coords : boolean, optional
            Preserves compatible coordinates. False by default.

        REFERENCES
        ----------
        .. [1] Comodo Conventions https://web.archive.org/web/20160417032300/http://pycomodo.forge.imag.fr/norm.html
        """
        self._ds = ds
        self._check_dims = check_dims

        if coords:
            all_axes = coords.keys()
        else:
            all_axes = comodo.get_all_axes(ds)
            coords = {}

        # check coords input validity
        for axis, positions in coords.items():
            for pos, dim in positions.items():
                if not (dim in ds.variables or dim in ds.dims):
                    raise ValueError(
                        f"Could not find dimension `{dim}` (for the `{pos}` position on axis `{axis}`) in input dataset."
                    )
                if dim not in ds.dims:
                    raise ValueError(
                        f"Input `{dim}` (for the `{pos}` position on axis `{axis}`) is not a dimension in the input datasets `ds`."
                    )

        # Convert all inputs to axes-kwarg mappings
        # Parse axis properties
        boundary = self._as_axis_kwarg_mapping(boundary, axes=all_axes)
        fill_value = self._as_axis_kwarg_mapping(fill_value, axes=all_axes)

        # Parse list input. This case does only apply to periodic.
        # Since we plan on deprecating it soon handle it here, so we can easily
        # remove it later
        if isinstance(periodic, list):
            periodic = {axname: True for axname in periodic}
        periodic = self._as_axis_kwarg_mapping(periodic, axes=all_axes)

        # Set properties on grid object. I think we are better of
        # getting completely rid of the axis object and storing/getting info from the grid object properties
        # (all of which need to be supplied/converted to axis-value mapping).
        self.boundary: Dict[str, Union[str, float, int]] = boundary
        self.fill_value: Dict[str, Union[str, float, int]] = fill_value
        self.periodic: Dict[str, Union[str, float, int]] = periodic
        if face_connections is not None:
            self._connections = face_connections
            self._facedim = list(face_connections.keys())[0]

        # TODO we probably want to properly define these as class properties with setter/getter?
        # TODO: This also needs to check valid inputs for each one.

        # Populate axes. Much of this is just for backward compatibility.
        self.axes = OrderedDict()
        for axis_name in all_axes:
            is_periodic = periodic.get(axis_name, False)

            if axis_name in default_shifts:
                axis_default_shifts = default_shifts[axis_name]
            else:
                axis_default_shifts = {}

            if isinstance(boundary, dict):
                axis_boundary = boundary.get(axis_name, None)
            elif isinstance(boundary, str) or boundary is None:
                axis_boundary = boundary
            else:
                raise ValueError(
                    f"boundary={boundary} is invalid. Please specify a dictionary "
                    "mapping axis name to a boundary option; a string or None."
                )
            # TODO Reimplement value checking on grid properties. See comment above
            if isinstance(fill_value, dict):
                axis_fillvalue = fill_value.get(axis_name, None)
            elif isinstance(fill_value, (int, float)) or fill_value is None:
                axis_fillvalue = fill_value
            else:
                raise ValueError(
                    f"fill_value={fill_value} is invalid. Please specify a dictionary "
                    "mapping axis name to a boundary option; a number or None."
                )

            self.axes[axis_name] = Axis(
                ds,
                axis_name,
                is_periodic,
                default_shifts=axis_default_shifts,
                coords=coords.get(axis_name),
                boundary=axis_boundary,
                fill_value=axis_fillvalue,
            )

        if face_connections is not None:
            self._assign_face_connections(face_connections)

        self._metrics = {}

        if metrics is not None:
            for key, value in metrics.items():
                self.set_metrics(key, value)

        # Finish setup

    def _as_axis_kwarg_mapping(
        self,
        kwargs: Union[Any, Dict[str, Any]],
        axes: Iterable[str] = None,
    ) -> Dict[str, Any]:
        """Convert kwarg input into dict for each available axis
        E.g. for a grid with 2 axes for the keyword argument `periodic`
        periodic = True --> periodic = {'X': True, 'Y':True}
        or if not all axes are provided, the other axes will be parsed as defaults (None)
        periodic = {'X':True} --> periodic={'X': True, 'Y':None}
        """
        if axes is None:
            axes = self.axes

        parsed_kwargs: Dict[str, Any] = dict()
        if isinstance(kwargs, dict):
            parsed_kwargs = kwargs
        else:
            for axis in axes:
                parsed_kwargs[axis] = kwargs
        return parsed_kwargs

    def _assign_face_connections(self, fc):
        """Check a dictionary of face connections to make sure all the links are
        consistent.
        """

        if len(fc) > 1:
            raise ValueError(
                "Only one face dimension is supported for now. "
                "Instead found %r" % repr(fc.keys())
            )

        # we will populate this with the axes we find in face_connections
        axis_connections = {}

        facedim = list(fc.keys())[0]
        assert facedim in self._ds

        face_links = fc[facedim]
        for fidx, face_axis_links in face_links.items():
            for axis, axis_links in face_axis_links.items():
                # initialize the axis dict if necssary
                if axis not in axis_connections:
                    axis_connections[axis] = {}
                link_left, link_right = axis_links

                def check_neighbor(link, position):
                    if link is None:
                        return
                    idx, ax, rev = link
                    # need to swap position if the link is reversed
                    correct_position = int(not position) if rev else position
                    try:
                        neighbor_link = face_links[idx][ax][correct_position]
                    except (KeyError, IndexError):
                        raise KeyError(
                            "Couldn't find a face link for face %r"
                            "in axis %r at position %r" % (idx, ax, correct_position)
                        )
                    idx_n, ax_n, rev_n = neighbor_link
                    if ax not in self.axes:
                        raise KeyError("axis %r is not a valid axis" % ax)
                    if ax_n not in self.axes:
                        raise KeyError("axis %r is not a valid axis" % ax_n)
                    if idx not in self._ds[facedim].values:
                        raise IndexError(
                            "%r is not a valid index for face"
                            "dimension %r" % (idx, facedim)
                        )
                    if idx_n not in self._ds[facedim].values:
                        raise IndexError(
                            "%r is not a valid index for face"
                            "dimension %r" % (idx, facedim)
                        )
                    # check for consistent links from / to neighbor
                    if (idx_n != fidx) or (ax_n != axis) or (rev_n != rev):
                        raise ValueError(
                            "Face link mismatch: neighbor doesn't"
                            " correctly link back to this face. "
                            "face: %r, axis: %r, position: %r, "
                            "rev: %r, link: %r, neighbor_link: %r"
                            % (fidx, axis, position, rev, link, neighbor_link)
                        )
                    # convert the axis name to an acutal axis object
                    actual_axis = self.axes[ax]
                    return idx, actual_axis, rev

                left = check_neighbor(link_left, 1)
                right = check_neighbor(link_right, 0)
                axis_connections[axis][fidx] = (left, right)

        for axis, axis_links in axis_connections.items():
            self.axes[axis]._facedim = facedim
            self.axes[axis]._connections = axis_links

    def set_metrics(self, key, value, overwrite=False):
        metric_axes = frozenset(_maybe_promote_str_to_list(key))
        axes_not_found = [ma for ma in metric_axes if ma not in self.axes]
        if len(axes_not_found) > 0:
            raise KeyError(
                f"Metric axes {axes_not_found!r} not compatible with grid axes {tuple(self.axes)!r}"
            )

        metric_value = _maybe_promote_str_to_list(value)
        for metric_varname in metric_value:
            if metric_varname not in self._ds.variables:
                raise KeyError(
                    f"Metric variable {metric_varname} not found in dataset."
                )

        existing_metric_axes = set(self._metrics.keys())
        if metric_axes in existing_metric_axes:
            value_exist = self._metrics.get(metric_axes)
            # resetting coords avoids potential broadcasting / alignment issues
            value_new = self._ds[metric_varname].reset_coords(drop=True)
            did_overwrite = False
            # go through each existing value until data array with matching dimensions is selected
            for idx, ve in enumerate(value_exist):
                # double check if dimensions match
                if set(value_new.dims) == set(ve.dims):
                    if overwrite:
                        # replace existing data array with new data array input
                        self._metrics[metric_axes][idx] = value_new
                        did_overwrite = True
                    else:
                        raise ValueError(
                            f"Metric variable {ve.name} with dimensions {ve.dims} already assigned in metrics."
                            f" Overwrite {ve.name} with {metric_varname} by setting overwrite=True."
                        )
            # if no existing value matches new value dimension-wise, just append new value
            if not did_overwrite:
                self._metrics[metric_axes].append(value_new)
        else:
            # no existing metrics for metric_axes yet; initialize empty list
            self._metrics[metric_axes] = []
            for metric_varname in metric_value:
                metric_var = self._ds[metric_varname].reset_coords(drop=True)
                self._metrics[metric_axes].append(metric_var)

    def _get_dims_from_axis(self, da, axis):
        dim = []
        axis = _maybe_promote_str_to_list(axis)
        for ax in axis:
            if ax in self.axes:
                all_dim = self.axes[ax].coords.values()
                matching_dim = [di for di in all_dim if di in da.dims]
                if len(matching_dim) == 1:
                    dim.append(matching_dim[0])
                else:
                    raise ValueError(
                        f"Did not find single matching dimension {da.dims} from {da.name} corresponding to axis {ax}, got {matching_dim}."
                    )
            else:
                raise KeyError(f"Did not find axis {ax} from data array {da.name}")
        return dim

    def get_metric(self, array, axes):
        """
        Find the metric variable associated with a set of axes for a particular
        array.

        Parameters
        ----------
        array : xarray.DataArray
            The array for which we are looking for a metric. Only its dimensions are considered.
        axes : iterable
            A list of axes for which to find the metric.

        Returns
        -------
        metric : xarray.DataArray
            A metric which can broadcast against ``array``
        """

        metric_vars = None
        array_dims = set(array.dims)

        # Will raise a Value Error if array doesn't have a dimension corresponding to metric axes specified
        # See _get_dims_from_axis
        self._get_dims_from_axis(array, frozenset(axes))

        possible_metric_vars = set(tuple(k) for k in self._metrics.keys())
        possible_combos = set(itertools.permutations(tuple(axes)))
        overlap_metrics = possible_metric_vars.intersection(possible_combos)

        if len(overlap_metrics) > 0:
            # Condition 1: metric with matching axes and dimensions exist
            overlap_metrics = frozenset(*overlap_metrics)
            possible_metrics = self._metrics[overlap_metrics]
            for mv in possible_metrics:
                metric_dims = set(mv.dims)
                if metric_dims.issubset(array_dims):
                    metric_vars = mv
                    break
            if metric_vars is None:
                # Condition 2: interpolate metric with matching axis to desired dimensions
                warnings.warn(
                    f"Metric at {array.dims} being interpolated from metrics at dimensions {mv.dims}. Boundary value set to 'extend'."
                )
                metric_vars = self.interp_like(mv, array, "extend", None)
        else:
            for axis_combinations in iterate_axis_combinations(axes):
                try:
                    # will raise KeyError if the axis combination is not in metrics
                    possible_metric_vars = [
                        self._metrics[ac] for ac in axis_combinations
                    ]
                    for possible_combinations in itertools.product(
                        *possible_metric_vars
                    ):
                        metric_dims = set(
                            [d for mv in possible_combinations for d in mv.dims]
                        )
                        if metric_dims.issubset(array_dims):
                            # Condition 3: use provided metrics with matching dimensions to calculate for required metric
                            metric_vars = possible_combinations
                            break
                        else:
                            # Condition 4: metrics in the wrong position (must interpolate before multiplying)
                            possible_dims = [pc.dims for pc in possible_combinations]
                            warnings.warn(
                                f"Metric at {array.dims} being interpolated from metrics at dimensions {possible_dims}. Boundary value set to 'extend'."
                            )
                            metric_vars = tuple(
                                self.interp_like(pc, array, "extend", None)
                                for pc in possible_combinations
                            )
                    if metric_vars is not None:
                        # return the product of the metrics
                        metric_vars = functools.reduce(operator.mul, metric_vars, 1)
                        break
                except KeyError:
                    pass
        if metric_vars is None:
            raise KeyError(
                f"Unable to find any combinations of metrics for array dims {array_dims!r} and axes {axes!r}"
            )
        return metric_vars

    @docstrings.dedent
    def interp_like(self, array, like, boundary=None, fill_value=None):
        """Compares positions between two data arrays and interpolates array to the position of like if necessary

        Parameters
        ----------
        array : DataArray
            DataArray to interpolate to the position of like
        like : DataArray
            DataArray with desired grid positions for source array
        boundary : str or dict, optional,
            boundary can either be one of {None, 'fill', 'extend', 'extrapolate'}
            * None:  Do not apply any boundary conditions. Raise an error if
              boundary conditions are required for the operation.
            * 'fill':  Set values outside the array boundary to fill_value
              (i.e. a Dirichlet boundary condition.)
            * 'extend': Set values outside the array to the nearest array
              value. (i.e. a limited form of Neumann boundary condition where
              the difference at the boundary will be zero.)
            * 'extrapolate': Set values by extrapolating linearly from the two
              points nearest to the edge
            This sets the default value. It can be overriden by specifying the
            boundary kwarg when calling specific methods.
        fill_value : float, optional
            The value to use in the boundary condition when `boundary='fill'`.

        Returns
        -------
        array : DataArray
            Source data array with updated positions along axes matching with target array
        """

        interp_axes = []
        for axname, axis in self.axes.items():
            try:
                position_array, _ = axis._get_position_name(array)
                position_like, _ = axis._get_position_name(like)
            # This will raise a KeyError if you have multiple axes contained in self,
            # since the for-loop will go through all axes, but the method is applied for only 1 axis at a time
            # This is for cases where an axis is present in self that is not available for either array or like.
            # For the axis you are interested in interpolating, there should be data for it in grid, array, and like.
            except KeyError:
                continue
            if position_like != position_array:
                interp_axes.append(axname)

        array = self.interp(
            array,
            interp_axes,
            fill_value=fill_value,
            boundary=boundary,
        )
        return array

    def __repr__(self):
        summary = ["<xgcm.Grid>"]
        for name, axis in self.axes.items():
            is_periodic = "periodic" if axis._periodic else "not periodic"
            summary.append(
                "%s Axis (%s, boundary=%r):" % (name, is_periodic, axis.boundary)
            )
            summary += axis._coord_desc()
        return "\n".join(summary)

    @docstrings.get_sectionsf("grid_func", sections=["Parameters", "Examples"])
    @docstrings.dedent
    def _grid_func(self, funcname, da, axis, **kwargs):
        """this function calls appropriate functions from `Axis` objects.
        It handles multiple axis input and weighting with metrics

        Parameters
        ----------
        axis : str or list or tuple
            Name of the axis on which to act. Multiple axes can be passed as list or
            tuple (e.g. ``['X', 'Y']``). Functions will be executed over each axis in the
            given order.
        to : str or dict, optional
            The direction in which to shift the array (can be ['center','left','right','inner','outer']).
            If not specified, default will be used.
            Optionally a dict with seperate values for each axis can be passed (see example)
            Optionally a dict with seperate values for each axis can be passed (see example)
        boundary : None or str or dict, optional
            A flag indicating how to handle boundaries:

            * None:  Do not apply any boundary conditions. Raise an error if
              boundary conditions are required for the operation.
            * 'fill':  Set values outside the array boundary to fill_value
              (i.e. a Dirichlet boundary condition.)
            * 'extend': Set values outside the array to the nearest array
              value. (i.e. a limited form of Neumann boundary condition.)

            Optionally a dict with separate values for each axis can be passed (see example)
        fill_value : {float, dict}, optional
            The value to use in the boundary condition with `boundary='fill'`.
            Optionally a dict with seperate values for each axis can be passed (see example)
        vector_partner : dict, optional
            A single key (string), value (DataArray).
            Optionally a dict with seperate values for each axis can be passed (see example)
        metric_weighted : str or tuple of str or dict, optional
            If an axis or list of axes is specified,
            the appropriate grid metrics will be used to determined the weight for interpolation.
            E.g. if passing `metric_weighted=['X', 'Y']`, values will be weighted by horizontal area.
            If `False` (default), the points will be weighted equally.
            Optionally a dict with seperate values for each axis can be passed (see example)

        """

        if (not isinstance(axis, list)) and (not isinstance(axis, tuple)):
            axis = [axis]
        # parse multi axis kwargs like e.g. `boundary`
        multi_kwargs = {k: self._as_axis_kwarg_mapping(v) for k, v in kwargs.items()}

        out = da
        for axx in axis:
            kwargs = {k: v[axx] for k, v in multi_kwargs.items()}
            ax = self.axes[axx]
            kwargs.setdefault("boundary", ax.boundary)
            func = getattr(ax, funcname)
            metric_weighted = kwargs.pop("metric_weighted", False)

            if isinstance(metric_weighted, str):
                metric_weighted = (metric_weighted,)

            if metric_weighted:
                metric = self.get_metric(out, metric_weighted)
                out = out * metric

            out = func(out, **kwargs)

            if metric_weighted:
                metric_new = self.get_metric(out, metric_weighted)
                out = out / metric_new

        return out

    def _1d_grid_ufunc_dispatch(
        self,
        funcname,
        da,
        axis,
        to=None,
        keep_coords=False,
        metric_weighted: Union[
<<<<<<< HEAD
            str, list, tuple, Dict[str, Union[str, list, tuple]]
        ] = False,
=======
            str, Iterable[str], Dict[str, Union[str, Iterable[str]]]
        ] = None,
>>>>>>> bfbc717b
        **kwargs,
    ):
        """
        Calls appropriate 1D grid ufuncs on data, along the specified axes, sequentially.

        Parameters
        ----------
        axis : str or list or tuple
            Name of the axis on which to act. Multiple axes can be passed as list or
            tuple (e.g. ``['X', 'Y']``). Functions will be executed over each axis in the
            given order.
        to : str or dict, optional
            The direction in which to shift the array (can be ['center','left','right','inner','outer']).
            Can be passed as a single str to use for all axis, or as a dict with separate values for each axis.
            If not specified, the `default_shifts` stored in each Axis object will be used for that axis.
        """

        if isinstance(axis, str):
            axis = [axis]

        # convert input arguments into axes-kwarg mappings
        to = self._as_axis_kwarg_mapping(to)

        if isinstance(metric_weighted, str):
            metric_weighted = (metric_weighted,)
        metric_weighted = self._as_axis_kwarg_mapping(metric_weighted)

        # If I understand correctly, this could contain some other kwargs, which are not appropriate to convert
        # Note that the option to pass boundary (actually padding) options on the method will be deprecated,
        # so for now I will just store everything I need here.
        VALID_BOUNDARY_KWARGS = ["boundary", "periodic", "fill_value"]
        kwargs = {
            k: self._as_axis_kwarg_mapping(v) if k in VALID_BOUNDARY_KWARGS else v
            for k, v in kwargs.items()
        }

        # Now check if some of the values not provided in the kwargs are set as grid properties
        # In the future grid object properties should be the only way to access that information
        # and we can remove this.
        kwargs_with_defaults = {}

        for k in set(
            list(kwargs.keys()) + VALID_BOUNDARY_KWARGS
        ):  # iterate over all axis properties and any additional keys of `kwarg`
            if k in VALID_BOUNDARY_KWARGS:
                defaults = getattr(self, k, {})
                kwargs_input = kwargs.get(k, {})
                # overwrite if given as input
                defaults.update(kwargs_input)
                kwargs_with_defaults[k] = defaults
            else:
                kwargs_with_defaults[k] = kwargs[k]
        kwargs = kwargs_with_defaults

        # Lastly go through the inputs axis by axis, and replace
        # boundary with 'periodic' if periodic is True
        # (again this is temporary until `periodic` is deprecated)
        if "periodic" in kwargs.keys():
            boundary = kwargs.get("boundary", {})
            new_boundary = {
                k: "periodic"
                for k in kwargs["periodic"].keys()
                if kwargs["periodic"].get(k, False)
            }
            boundary.update(new_boundary)
            kwargs["boundary"] = boundary
        # remove the periodic input
        kwargs = {k: v for k, v in kwargs.items() if k != "periodic"}

        signatures = self._create_1d_grid_ufunc_signatures(da, axis=axis, to=to)

        # if any dims are chunked then we need dask
        if isinstance(da.data, Dask_Array):
            dask = "parallelized"
        else:
            dask = "forbidden"

        array = da
        # Apply 1D function over multiple axes
        # TODO This will call xarray.apply_ufunc once for each axis, but if signatures + kwargs are the same then we
        # TODO only actually need to call apply_ufunc once for those axes
        for signature_1d, ax_name in zip(signatures, axis):

            grid_ufunc, remaining_kwargs = _select_grid_ufunc(
                funcname, signature_1d, module=gridops, **kwargs
            )
            ax_metric_weighted = metric_weighted[ax_name]

            if ax_metric_weighted:
                metric = self.get_metric(array, ax_metric_weighted)
                array = array * metric
<<<<<<< HEAD
=======

            # if chunked along core dim then we need map_overlap
            core_dim = self._get_dims_from_axis(da, ax_name)
            if _has_chunked_core_dims(array, core_dim):
                map_overlap = True
                dask = "allowed"
            else:
                map_overlap = False
>>>>>>> bfbc717b

            array = grid_ufunc(
                self,
                array,
                axis=[(ax_name,)],
                keep_coords=keep_coords,
                dask=dask,
                map_overlap=map_overlap,
                **remaining_kwargs,
            )

            if ax_metric_weighted:
                metric = self.get_metric(array, ax_metric_weighted)
                array = array / metric

        return self._transpose_to_keep_same_dim_order(da, array, axis)

    def _create_1d_grid_ufunc_signatures(self, da, axis, to) -> List[Signature]:
        """
        Create a list of signatures to pass to apply_grid_ufunc.

        Created from data, list of input axes, and list of target axis positions.
        One separate signature is created for each axis the 1D ufunc is going to be applied over.
        """
        signatures = []
        for ax_name in axis:
            ax = self.axes[ax_name]

            from_pos, _ = ax._get_position_name(da)  # removed `dim` since it wasnt used

            to_pos = to[ax_name]
            if to_pos is None:
                to_pos = ax._default_shifts[from_pos]

            signature_1d = Signature(f"({ax_name}:{from_pos})->({ax_name}:{to_pos})")
            signatures.append(signature_1d)

        return signatures

    def _transpose_to_keep_same_dim_order(self, da, result, axis):
        """Reorder DataArray dimensions to match the original input."""

        initial_dims = da.dims

        shifted_dims = {}
        for ax_name in axis:
            ax = self.axes[ax_name]

            _, old_dim = ax._get_position_name(da)
            _, new_dim = ax._get_position_name(result)
            shifted_dims[old_dim] = new_dim

        output_dims_but_in_original_order = [
            shifted_dims[dim] if dim in shifted_dims else dim for dim in initial_dims
        ]

        return result.transpose(*output_dims_but_in_original_order)

    def apply_as_grid_ufunc(
        self,
        func: Callable,
        *args: xr.DataArray,
        axis: Sequence[Sequence[str]] = None,
        signature: Union[str, Signature] = "",
        boundary_width: Mapping[str, Tuple[int, int]] = None,
        boundary: Union[str, Mapping[str, str]] = None,
        fill_value: Union[float, Mapping[str, float]] = None,
        dask: Literal["forbidden", "parallelized", "allowed"] = "forbidden",
        map_overlap: bool = False,
        **kwargs,
    ):
        """
        Apply a function to the given arguments in a grid-aware manner.

        The relationship between xgcm axes on the input and output are specified by
        `signature`. Wraps xarray.apply_ufunc, but determines the core dimensions
        from the grid and signature passed.

        Parameters
        ----------
        func : callable
            Function to call like `func(*args, **kwargs)` on numpy-like unlabeled
            arrays (`.data`).

            Passed directly on to `xarray.apply_ufunc`.
        *args : xarray.DataArray
            One or more xarray DataArray objects to apply the function to.
        axis : Sequence[Sequence[str]], optional
            Names of xgcm.Axes on which to act, for each array in args. Multiple axes can be passed as a sequence (e.g. ``['X', 'Y']``).
            Function will be executed over all Axes simultaneously, and each Axis must be present in the Grid.
        signature : string
            Grid universal function signature. Specifies the xgcm.Axis names and
            positions for each input and output variable, e.g.,

            ``"(X:center)->(X:left)"`` for ``diff_center_to_left(a)`.
        boundary_width : Dict[str: Tuple[int, int]
            The widths of the boundaries at the edge of each array.
            Supplied in a mapping of the form {axis_name: (lower_width, upper_width)}.
        boundary : {None, 'fill', 'extend', 'extrapolate', dict}, optional
            A flag indicating how to handle boundaries:
            * None: Do not apply any boundary conditions. Raise an error if
              boundary conditions are required for the operation.
            * 'fill':  Set values outside the array boundary to fill_value
              (i.e. a Dirichlet boundary condition.)
            * 'extend': Set values outside the array to the nearest array
              value. (i.e. a limited form of Neumann boundary condition.)
            * 'extrapolate': Set values by extrapolating linearly from the two
              points nearest to the edge
            Optionally a dict mapping axis name to separate values for each axis
            can be passed.
        fill_value : {float, dict}, optional
            The value to use in boundary conditions with `boundary='fill'`.
            Optionally a dict mapping axis name to separate values for each axis
            can be passed. Default is 0.
        dask : {"forbidden", "allowed", "parallelized"}, default: "forbidden"
            How to handle applying to objects containing lazy data in the form of
            dask arrays. Passed directly on to `xarray.apply_ufunc`.
        map_overlap : bool, optional
            Whether or not to automatically apply the function along chunked core dimensions using dask.array.map_overlap.
            Default is False. If True, will need to be accompanied by dask='allowed'.

        Returns
        -------
        results
            The result of the call to `xarray.apply_ufunc`, but including the coordinates
            given by the signature, which are read from the grid. Output is either a single
            object or a tuple of such objects.

        See Also
        --------
        apply_as_grid_ufunc
        as_grid_ufunc
        """
        return apply_as_grid_ufunc(
            func,
            *args,
            axis=axis,
            grid=self,
            signature=signature,
            boundary_width=boundary_width,
            boundary=boundary,
            fill_value=fill_value,
            dask=dask,
            map_overlap=map_overlap,
            **kwargs,
        )

    @docstrings.dedent
    def interp(self, da, axis, **kwargs):
        """
        Interpolate neighboring points to the intermediate grid point along
        this axis.


        Parameters
        ----------
        %(grid_func.parameters)s

        Examples
        --------
        %(grid_func.examples)s

        Returns
        -------
        da_i : xarray.DataArray
            The interpolated data

        Examples
        --------
        Each keyword argument can be provided as a `per-axis` dictionary. For instance,
        if a global 2D dataset should be interpolated on both X and Y axis, but it is
        only periodic in the X axis, we can do this:

        >>> grid.interp(da, ["X", "Y"], periodic={"X": True, "Y": False})
        """
        return self._1d_grid_ufunc_dispatch("interp", da, axis, **kwargs)

    @docstrings.dedent
    def diff(self, da, axis, **kwargs):
        """
        Difference neighboring points to the intermediate grid point.

        Parameters
        ----------
        %(grid_func.parameters)s

        Examples
        --------
        %(grid_func.examples)s

        Returns
        -------
        da_i : xarray.DataArray
            The differenced data

        Examples
        --------
        Each keyword argument can be provided as a `per-axis` dictionary. For instance,
        if a global 2D dataset should be differenced on both X and Y axis, but the fill
        value at the boundary should be differenc for each axis, we can do this:

        >>> grid.diff(da, ["X", "Y"], fill_value={"X": 0, "Y": 100})
        """
        return self._1d_grid_ufunc_dispatch("diff", da, axis, **kwargs)

    @docstrings.dedent
    def min(self, da, axis, **kwargs):
        """
        Minimum of neighboring points on the intermediate grid point.

        Parameters
        ----------
        %(grid_func.parameters)s

        Examples
        --------
        %(grid_func.examples)s

        Returns
        -------
        da_i : xarray.DataArray
            The mimimum data

        Examples
        --------
        Each keyword argument can be provided as a `per-axis` dictionary. For instance,
        if we want to find the minimum of sourrounding grid cells for a global 2D dataset
        in both X and Y axis, but the fill value at the boundary should be different
        for each axis, we can do this:

        >>> grid.min(da, ["X", "Y"], fill_value={"X": 0, "Y": 100})
        """
        return self._1d_grid_ufunc_dispatch("min", da, axis, **kwargs)

    @docstrings.dedent
    def max(self, da, axis, **kwargs):
        """
        Maximum of neighboring points on the intermediate grid point.

        Parameters
        ----------
        %(grid_func.parameters)s

        Examples
        --------
        %(grid_func.examples)s

        Returns
        -------
        da_i : xarray.DataArray
            The maximum data

        Examples
        --------
        Each keyword argument can be provided as a `per-axis` dictionary. For instance,
        if we want to find the maximum of sourrounding grid cells for a global 2D dataset
        in both X and Y axis, but the fill value at the boundary should be different
        for each axis, we can do this:

        >>> grid.max(da, ["X", "Y"], fill_value={"X": 0, "Y": 100})
        """
        return self._1d_grid_ufunc_dispatch("max", da, axis, **kwargs)

    @docstrings.dedent
    def cumsum(self, da, axis, **kwargs):
        """
        Cumulatively sum a DataArray, transforming to the intermediate axis
        position.

        Parameters
        ----------
        %(grid_func.parameters)s

        Examples
        --------
        %(grid_func.examples)s

        Returns
        -------
        da_i : xarray.DataArray
            The cumsummed data

        Examples
        --------
        Each keyword argument can be provided as a `per-axis` dictionary. For instance,
        if we want to compute the cumulative sum of global 2D dataset
        in both X and Y axis, but the fill value at the boundary should be different
        for each axis, we can do this:

        >>> grid.max(da, ["X", "Y"], fill_value={"X": 0, "Y": 100})
        """
        return self._grid_func("cumsum", da, axis, **kwargs)

    def _apply_vector_function(self, function, vector, **kwargs):
        # the keys, should be axis names
        assert len(vector) == 2

        # this is currently only tested for c-grid vectors defined on edges
        # moving to cell centers. We need to detect if we got something else
        to = kwargs.get("to", "center")
        if to != "center":
            raise NotImplementedError(
                "Only vector interpolation to cell "
                "center is implemented, but got "
                "to=%r" % to
            )
        for axis_name, component in vector.items():
            axis = self.axes[axis_name]
            position, coord = axis._get_position_name(component)
            if position == "center":
                raise NotImplementedError(
                    "Only vector interpolation to cell "
                    "center is implemented, but vector "
                    "%s component is defined at center "
                    "(dims: %r)" % (axis_name, component.dims)
                )

        x_axis_name, y_axis_name = list(vector)
        x_axis, y_axis = self.axes[x_axis_name], self.axes[y_axis_name]

        # apply for each component
        x_component = function(
            x_axis,
            vector[x_axis_name],
            vector_partner={y_axis_name: vector[y_axis_name]},
            **kwargs,
        )

        y_component = function(
            y_axis,
            vector[y_axis_name],
            vector_partner={x_axis_name: vector[x_axis_name]},
            **kwargs,
        )

        return {x_axis_name: x_component, y_axis_name: y_component}

    @docstrings.dedent
    def interp_2d_vector(self, vector, **kwargs):
        """
        Interpolate a 2D vector to the intermediate grid point. This method is
        only necessary for complex grid topologies.

        Parameters
        ----------
        vector : dict
            A dictionary with two entries. Keys are axis names, values are
            vector components along each axis.

        %(neighbor_binary_func.parameters.no_f)s

        Returns
        -------
        vector_interp : dict
            A dictionary with two entries. Keys are axis names, values
            are interpolated vector components along each axis
        """

        return self._apply_vector_function(Axis.interp, vector, **kwargs)

    @docstrings.dedent
    def derivative(self, da, axis, **kwargs):
        """
        Take the centered-difference derivative along specified axis.

        Parameters
        ----------
        axis : str
            Name of the axis on which to act
        %(grid_func.parameters)s

        Returns
        -------
        da_i : xarray.DataArray
            The differentiated data
        """

        ax = self.axes[axis]
        diff = ax.diff(da, **kwargs)
        dx = self.get_metric(diff, (axis,))
        return diff / dx

    @docstrings.dedent
    def integrate(self, da, axis, **kwargs):
        """
        Perform finite volume integration along specified axis or axes,
        accounting for grid metrics. (e.g. cell length, area, volume)

        Parameters
        ----------
        axis : str, list of str
            Name of the axis on which to act
        **kwargs: dict
            Additional arguments passed to `xarray.DataArray.sum`

        Returns
        -------
        da_i : xarray.DataArray
            The integrated data
        """

        weight = self.get_metric(da, axis)
        weighted = da * weight
        # TODO: We should integrate xarray.weighted once available.

        # get dimension(s) corresponding to `da` and `axis` input
        dim = self._get_dims_from_axis(da, axis)

        return weighted.sum(dim, **kwargs)

    @docstrings.dedent
    def cumint(self, da, axis, **kwargs):
        """
        Perform cumulative integral along specified axis or axes,
        accounting for grid metrics. (e.g. cell length, area, volume)

        Parameters
        ----------
        axis : str, list of str
            Name of the axis on which to act
        %(grid_func.parameters)s

        Returns
        -------
        da_i : xarray.DataArray
            The cumulatively integrated data
        """

        weight = self.get_metric(da, axis)
        weighted = da * weight
        # TODO: We should integrate xarray.weighted once available.

        return self.cumsum(weighted, axis, **kwargs)

    @docstrings.dedent
    def average(self, da, axis, **kwargs):
        """
        Perform weighted mean reduction along specified axis or axes,
        accounting for grid metrics. (e.g. cell length, area, volume)

        Parameters
        ----------
        axis : str, list of str
            Name of the axis on which to act
        **kwargs: dict
            Additional arguments passed to `xarray.DataArray.weighted.mean`

        Returns
        -------
        da_i : xarray.DataArray
            The averaged data
        """

        weight = self.get_metric(da, axis)
        weighted = da.weighted(weight)

        # get dimension(s) corresponding to `da` and `axis` input
        dim = self._get_dims_from_axis(da, axis)
        return weighted.mean(dim, **kwargs)

    def transform(self, da, axis, target, **kwargs):
        """Convert an array of data to new 1D-coordinates along `axis`.
        The method takes a multidimensional array of data `da` and
        transforms it onto another data_array `target_data` in the
        direction of the axis (for each 1-dimensional 'column').

        `target_data` can be e.g. the existing coordinate along an
        axis, like depth. xgcm automatically detects the appropriate
        coordinate and then transforms the data from the input
        positions to the desired positions defined in `target`. This
        is the default behavior. The method can also be used for more
        complex cases like transforming a dataarray into new
        coordinates that are defined by e.g. a tracer field like
        temperature, density, etc.

        Currently two methods are supported to carry out the
        transformation:

        - 'linear': Values are linear interpolated between 1D columns
          along `axis` of `da` and `target_data`. This method requires
          `target_data` to increase/decrease monotonically. `target`
          values are interpreted as new cell centers in this case. By
          default this method will return nan for values in `target` that
          are outside of the range of `target_data`, setting
          `mask_edges=False` results in the default np.interp behavior of
          repeated values.

        - 'conservative': Values are transformed while conserving the
          integral of `da` along each 1D column. This method can be used
          with non-monotonic values of `target_data`. Currently this will
          only work with extensive quantities (like heat, mass, transport)
          but not with intensive quantities (like temperature, density,
          velocity). N given `target` values are interpreted as cell-bounds
          and the returned array will have N-1 elements along the newly
          created coordinate, with coordinate values that are interpolated
          between `target` values.

        Parameters
        ----------
        da : xr.DataArray
            Input data
        axis : str
            Name of the axis on which to act
        target : {np.array, xr.DataArray}
            Target points for transformation. Dependin on the method is
            interpreted as cell center (method='linear') or cell bounds
            (method='conservative).
            Values correpond to `target_data` or the existing coordinate
            along the axis (if `target_data=None`). The name of the
            resulting new coordinate is determined by the input type.
            When passed as numpy array the resulting dimension is named
            according to `target_data`, if provided as xr.Dataarray
            naming is inferred from the `target` input.
        target_data : xr.DataArray, optional
            Data to transform onto (e.g. a tracer like density or temperature).
            Defaults to None, which infers the appropriate coordinate along
            `axis` (e.g. the depth).
        method : str, optional
            Method used to transform, by default "linear"
        mask_edges : bool, optional
            If activated, `target` values outside the range of `target_data`
            are masked with nan, by default True. Only applies to 'linear' method.
        bypass_checks : bool, optional
            Only applies for `method='linear'`.
            Option to bypass logic to flip data if monotonically decreasing along the axis.
            This will improve performance if True, but the user needs to ensure that values
            are increasing alon the axis.
        suffix : str, optional
            Customizable suffix to the name of the output array. This will
            be added to the original name of `da`. Defaults to `_transformed`.

        Returns
        -------
        xr.DataArray
            The transformed data


        """

        ax = self.axes[axis]
        return ax.transform(da, target, **kwargs)

    @docstrings.dedent
    def diff_2d_vector(self, vector, **kwargs):
        """
        Difference a 2D vector to the intermediate grid point. This method is
        only necessary for complex grid topologies.

        Parameters
        ----------
        vector : dict
            A dictionary with two entries. Keys are axis names, values are
            vector components along each axis.

        %(neighbor_binary_func.parameters.no_f)s

        Returns
        -------
        vector_diff : dict
            A dictionary with two entries. Keys are axis names, values
            are differenced vector components along each axis
        """

        return self._apply_vector_function(Axis.diff, vector, **kwargs)


def _select_grid_ufunc(funcname, signature: Signature, module, **kwargs):
    # TODO to select via other kwargs (e.g. boundary) the signature of this function needs to be generalised

    def is_grid_ufunc(obj):
        return isinstance(obj, GridUFunc)

    # This avoids defining a list of functions in gridops.py
    all_predefined_ufuncs = inspect.getmembers(module, is_grid_ufunc)

    name_matching_ufuncs = [
        f for name, f in all_predefined_ufuncs if name.startswith(funcname)
    ]
    if len(name_matching_ufuncs) == 0:
        raise NotImplementedError(
            f"Could not find any pre-defined {funcname} grid ufuncs"
        )

    signature_matching_ufuncs = [
        f for f in name_matching_ufuncs if f.signature.equivalent(signature)
    ]
    if len(signature_matching_ufuncs) == 0:
        raise NotImplementedError(
            f"Could not find any pre-defined {funcname} grid ufuncs with signature {signature}"
        )

    matching_ufuncs = signature_matching_ufuncs

    # TODO select via any other kwargs (such as boundary? metrics?) once implemented
    all_kwargs = kwargs.copy()
    # boundary = kwargs.pop("boundary", None)
    # if boundary:
    #    matching_ufuncs = [uf for uf in matching_ufuncs if uf.boundary == boundary]

    if len(matching_ufuncs) > 1:
        # TODO include kwargs used to match in this error message
        raise ValueError(
            f"Function {funcname} with signature='{signature}' and kwargs={all_kwargs} is an ambiguous selection"
        )
    elif len(matching_ufuncs) == 0:
        raise NotImplementedError(
            f"Could not find any pre-defined {funcname} grid ufuncs with signature='{signature}' and kwargs"
            f"={all_kwargs}"
        )
    else:
        # Exactly 1 matching function
        return matching_ufuncs[0], kwargs


def raw_interp_function(data_left, data_right):
    # linear, centered interpolation
    # TODO: generalize to higher order interpolation
    return 0.5 * (data_left + data_right)


def raw_diff_function(data_left, data_right):
    return data_right - data_left


def raw_min_function(data_left, data_right):
    return np.minimum(data_right, data_left)


def raw_max_function(data_left, data_right):
    return np.maximum(data_right, data_left)


_other_docstring_options = """
    * 'dirichlet'
       The value of the array at the boundary point is specified by
       `fill_value`.
    * 'neumann'
       The value of the array diff at the boundary point is
       specified[1]_ by `fill_value`.

        .. [1] https://en.wikipedia.org/wiki/Dirichlet_boundary_condition
        .. [2] https://en.wikipedia.org/wiki/Neumann_boundary_condition
"""<|MERGE_RESOLUTION|>--- conflicted
+++ resolved
@@ -1624,13 +1624,8 @@
         to=None,
         keep_coords=False,
         metric_weighted: Union[
-<<<<<<< HEAD
-            str, list, tuple, Dict[str, Union[str, list, tuple]]
-        ] = False,
-=======
             str, Iterable[str], Dict[str, Union[str, Iterable[str]]]
         ] = None,
->>>>>>> bfbc717b
         **kwargs,
     ):
         """
@@ -1722,8 +1717,6 @@
             if ax_metric_weighted:
                 metric = self.get_metric(array, ax_metric_weighted)
                 array = array * metric
-<<<<<<< HEAD
-=======
 
             # if chunked along core dim then we need map_overlap
             core_dim = self._get_dims_from_axis(da, ax_name)
@@ -1732,7 +1725,6 @@
                 dask = "allowed"
             else:
                 map_overlap = False
->>>>>>> bfbc717b
 
             array = grid_ufunc(
                 self,

import functools
import inspect
import itertools
import operator
import warnings
from collections import OrderedDict

<<<<<<< HEAD
import docrep  # type: ignore
=======
>>>>>>> 83deab5c
import numpy as np
import xarray as xr
from dask.array import Array as Dask_Array

from . import comodo, gridops
from .duck_array_ops import _apply_boundary_condition, _pad_array, concatenate
from .grid_ufunc import (
    GridUFunc,
    _GridUFuncSignature,
    _has_chunked_core_dims,
    apply_as_grid_ufunc,
)
from .metrics import iterate_axis_combinations

try:
    import numba  # type: ignore

    from .transform import conservative_interpolation, linear_interpolation
except ImportError:
    numba = None

from typing import Any, Callable, Dict, Iterable, List, Mapping, Sequence, Tuple, Union

# Only need this until python 3.8
try:
    from typing import Literal
except ImportError:
    from typing_extensions import Literal  # type: ignore

def _maybe_promote_str_to_list(a):
    # TODO: improve this
    if isinstance(a, str):
        return [a]
    else:
        return a


_VALID_BOUNDARY = [None, "fill", "extend", "extrapolate"]


class Axis:
    """
    An object that represents a group of coordinates that all lie along the same
    physical dimension but at different positions with respect to a grid cell.
    There are four possible positions:

         Center
         |------o-------|------o-------|------o-------|------o-------|
               [0]            [1]            [2]            [3]

         Left
         |------o-------|------o-------|------o-------|------o-------|
        [0]            [1]            [2]            [3]

         Right
         |------o-------|------o-------|------o-------|------o-------|
                       [0]            [1]            [2]            [3]

         Inner
         |------o-------|------o-------|------o-------|------o-------|
                       [0]            [1]            [2]

         Outer
         |------o-------|------o-------|------o-------|------o-------|
        [0]            [1]            [2]            [3]            [4]

    The `center` position is the only one without the `c_grid_axis_shift`
    attribute, which must be present for the other four. However, the actual
    value of `c_grid_axis_shift` is ignored for `inner` and `outer`, which are
    differentiated by their length.
    """

    def __init__(
        self,
        ds,
        axis_name,
        periodic=True,
        default_shifts={},
        coords=None,
        boundary=None,
        fill_value=None,
    ):
        """
        Create a new Axis object from an input dataset.

        Parameters
        ----------
        ds : xarray.Dataset
            Contains the relevant grid information. Coordinate attributes
            should conform to Comodo conventions [1]_.
        axis_name : str
            The name of the axis (should match axis attribute)
        periodic : bool, optional
            Whether the domain is periodic along this axis
        default_shifts : dict, optional
            Default mapping from and to grid positions
            (e.g. `{'center': 'left'}`). Will be inferred if not specified.
        coords : dict, optional
            Mapping of axis positions to coordinate names
            (e.g. `{'center': 'XC', 'left: 'XG'}`)
        boundary : str or dict, optional,
            boundary can either be one of {None, 'fill', 'extend', 'extrapolate'}

            * None:  Do not apply any boundary conditions. Raise an error if
              boundary conditions are required for the operation.
            * 'fill':  Set values outside the array boundary to fill_value
              (i.e. a Dirichlet boundary condition.)
            * 'extend': Set values outside the array to the nearest array
              value. (i.e. a limited form of Neumann boundary condition where
              the difference at the boundary will be zero.)
            * 'extrapolate': Set values by extrapolating linearly from the two
              points nearest to the edge
            This sets the default value. It can be overriden by specifying the
            boundary kwarg when calling specific methods.
        fill_value : float, optional
            The value to use in the boundary condition when `boundary='fill'`.

        REFERENCES
        ----------
        .. [1] Comodo Conventions https://web.archive.org/web/20160417032300/http://pycomodo.forge.imag.fr/norm.html
        """

        self._ds = ds
        self.name = axis_name
        self._periodic = periodic
        if boundary not in _VALID_BOUNDARY:
            raise ValueError(
                f"Expected 'boundary' to be one of {_VALID_BOUNDARY}. Received {boundary!r} instead."
            )
        self.boundary = boundary
        if fill_value is not None and not isinstance(fill_value, (int, float)):
            raise ValueError("Expected 'fill_value' to be a number.")
        self.fill_value = fill_value if fill_value is not None else 0.0

        if coords:
            # use specified coords
            self.coords = {pos: name for pos, name in coords.items()}
        else:
            # fall back on comodo conventions
            self.coords = comodo.get_axis_positions_and_coords(ds, axis_name)

        # self.coords is a dictionary with the following structure
        #   key: position_name {'center' ,'left' ,'right', 'outer', 'inner'}
        #   value: name of the dimension

        # set default position shifts
        fallback_shifts = {
            "center": ("left", "right", "outer", "inner"),
            "left": ("center",),
            "right": ("center",),
            "outer": ("center",),
            "inner": ("center",),
        }
        self._default_shifts = {}
        for pos in self.coords:
            # use user-specified value if present
            if pos in default_shifts:
                self._default_shifts[pos] = default_shifts[pos]
            else:
                for possible_shift in fallback_shifts[pos]:
                    if possible_shift in self.coords:
                        self._default_shifts[pos] = possible_shift
                        break

        ########################################################################
        # DEVELOPER DOCUMENTATION
        #
        # The attributes below are my best attempt to represent grid topology
        # in a general way. The data structures are complicated, but I can't
        # think of any way to simplify them.
        #
        # self._facedim (str) is the name of a dimension (e.g. 'face') or None.
        # If it is None, that means that the grid topology is _simple_, i.e.
        # that this is not a cubed-sphere grid or similar. For example:
        #
        #     ds.dims == ('time', 'lat', 'lon')
        #
        # If _facedim is set to a dimension name, that means that shifting
        # grid positions requires exchanging data among multiple "faces"
        # (a.k.a. "tiles", "facets", etc.). For this to work, there must be a
        # dimension corresponding to the different faces. This is `_facedim`.
        # For example:
        #
        #     ds.dims == ('time', 'face', 'lat', 'lon')
        #
        # In this case, `self._facedim == 'face'`
        #
        # We initialize all of this to None and let the `Grid` class handle
        # setting these attributes for complex geometries.
        self._facedim = None
        #
        # `self._connections` is a dictionary. It contains information about the
        # connectivity among this axis and other axes.
        # It should have the structure
        #
        #     {facedim_index: ((left_facedim_index, left_axis, left_reverse),
        #                      (right_facedim_index, right_axis, right_reverse)}
        #
        # `facedim_index` : a value used to index the `self._facedim` dimension
        #   (If `self._facedim` is `None`, then there should be only one key in
        #   `facedim_index` and that key should be `None`.)
        # `left_facedim_index` : the facedim index of the neighbor to the left.
        #   (If `self._facedim` is `None`, this must also be `None`.)
        # `left_axis` : an `Axis` object for the values to the left of this axis
        # `left_reverse` : bool, whether the connection should be reversed. By
        #   default, the left side of this axis will be connected to the right
        #   side of the neighboring axis. `left_reverse` overrides this and
        #   instead connects to the left side of the neighboring axis
        self._connections = {None: (None, None)}

        # now we implement periodic coordinates by setting appropriate
        # connections
        if periodic:
            self._connections = {None: ((None, self, False), (None, self, False))}

    def __repr__(self):
        is_periodic = "periodic" if self._periodic else "not periodic"
        summary = [
            "<xgcm.Axis '%s' (%s, boundary=%r)>"
            % (self.name, is_periodic, self.boundary)
        ]
        summary.append("Axis Coordinates:")
        summary += self._coord_desc()
        return "\n".join(summary)

    def _coord_desc(self):
        summary = []
        for name, cname in self.coords.items():
            coord_info = "  * %-8s %s" % (name, cname)
            if name in self._default_shifts:
                coord_info += " --> %s" % self._default_shifts[name]
            summary.append(coord_info)
        return summary

    def _neighbor_binary_func(
        self,
        da,
        f,
        to,
        boundary=None,
        fill_value=None,
        boundary_discontinuity=None,
        vector_partner=None,
        keep_coords=False,
    ):
        """
        Apply a function to neighboring points.

        Parameters
        ----------
        da : xarray.DataArray
            The data on which to operate
        f : function
            With signature f(da_left, da_right, shift)
        to : {'center', 'left', 'right', 'inner', 'outer'}
            The direction in which to shift the array. If not specified,
            default will be used.
        boundary : {None, 'fill', 'extend'}
            A flag indicating how to handle boundaries:

            * None:  Do not apply any boundary conditions. Raise an error if
              boundary conditions are required for the operation.
            * 'fill':  Set values outside the array boundary to fill_value
              (i.e. a Dirichlet boundary condition.)
            * 'extend': Set values outside the array to the nearest array
              value. (i.e. a limited form of Neumann boundary condition.)
        fill_value : float, optional
            The value to use in the boundary condition with `boundary='fill'`.
        vector_partner : dict, optional
            A single key (string), value (DataArray)
        keep_coords : boolean, optional
            Preserves compatible coordinates. False by default.

        Returns
        -------
        da_i : xarray.DataArray
            The differenced data
        """
        position_from, dim = self._get_position_name(da)
        if to is None:
            to = self._default_shifts[position_from]

        if boundary is None:
            boundary = self.boundary
        if fill_value is None:
            fill_value = self.fill_value
        data_new = self._neighbor_binary_func_raw(
            da,
            f,
            to,
            boundary=boundary,
            fill_value=fill_value,
            boundary_discontinuity=boundary_discontinuity,
            vector_partner=vector_partner,
        )
        # wrap in a new xarray wrapper
        da_new = self._wrap_and_replace_coords(da, data_new, to, keep_coords)

        return da_new

    def _neighbor_binary_func_raw(
        self,
        da,
        f,
        to,
        boundary=None,
        fill_value=0.0,
        boundary_discontinuity=None,
        vector_partner=None,
        position_check=True,
    ):

        # get the two neighboring sets of raw data
        data_left, data_right = self._get_neighbor_data_pairs(
            da,
            to,
            boundary=boundary,
            fill_value=fill_value,
            boundary_discontinuity=boundary_discontinuity,
            vector_partner=vector_partner,
            position_check=position_check,
        )

        # apply the function
        data_new = f(data_left, data_right)

        return data_new

    def _get_edge_data(
        self,
        da,
        is_left_edge=True,
        boundary=None,
        fill_value=0.0,
        ignore_connections=False,
        vector_partner=None,
        boundary_discontinuity=None,
    ):
        """Get the appropriate edge data given axis connectivity and / or
        boundary conditions.
        """

        position, this_dim = self._get_position_name(da)
        this_axis_num = da.get_axis_num(this_dim)

        def face_edge_data(fnum, face_axis, count=1):
            # get the edge data for a single face

            # There will not necessarily be connection data for every face
            # for every axis. If there is no connection data, fnum will not
            # be a key for self._connections.

            if fnum in self._connections:
                # it should always be a len 2 tuple
                face_connection = self._connections[fnum][0 if is_left_edge else 1]
            else:
                face_connection = None

            if (face_connection is None) or ignore_connections:
                # no connection: use specified boundary condition instead
                if self._facedim:
                    da_face = da.isel(**{self._facedim: slice(fnum, fnum + 1)})
                else:
                    da_face = da
                return _apply_boundary_condition(
                    da_face,
                    this_dim,
                    is_left_edge,
                    boundary=boundary,
                    fill_value=fill_value,
                )

            neighbor_fnum, neighbor_axis, reverse = face_connection

            # check for consistency
            if face_axis is None:
                assert neighbor_fnum is None

            # Build up a slice that selects the correct edge region for a
            # given face. We work directly with variables rather than
            # DataArrays in the hopes of greater efficiency, avoiding
            # indexing / alignment

            # Start with getting all the data
            edge_slice = [slice(None)] * da.ndim
            if face_axis is not None:
                # get the neighbor face
                edge_slice[face_axis] = slice(neighbor_fnum, neighbor_fnum + 1)

            data = da
            # vector_partner is a one-entry dictionary
            # - key is an axis identifier (e.g. 'X')
            # - value is a DataArray
            if vector_partner:
                vector_partner_axis_name = next(iter(vector_partner))
                if neighbor_axis.name == vector_partner_axis_name:
                    data = vector_partner[vector_partner_axis_name]
                    if reverse:
                        raise NotImplementedError(
                            "Don't know how to handle "
                            "vectors with reversed "
                            "connections."
                        )
            # TODO: there is still lots to figure out here regarding vectors.
            # What we have currently works fine for vectors oriented normal
            # to the axis (e.g. interp and diff u along x axis)
            # It does NOT work for vectors tangent to the axis
            # (e.g. interp and diff v along x axis)
            # That is a pretty hard problem to solve, because rotating these
            # faces also mixes up left vs right position. The solution will be
            # quite involved and will probably require the edge points to be
            # populated.
            # I don't even know how to detect the fail case, let alone solve it.

            neighbor_edge_dim = neighbor_axis.coords[position]
            neighbor_edge_axis_num = data.get_axis_num(neighbor_edge_dim)
            if is_left_edge and not reverse:
                neighbor_edge_slice = slice(-count, None)
            else:
                neighbor_edge_slice = slice(None, count)
            edge_slice[neighbor_edge_axis_num] = neighbor_edge_slice

            # the orthogonal dimension need to be reoriented if we are
            # connected to the other axis. Is this because of some deep
            # topological principle?
            if neighbor_axis is not self:
                ortho_axis = da.get_axis_num(self.coords[position])
                ortho_slice = slice(None, None, -1)
                edge_slice[ortho_axis] = ortho_slice

            edge = data.variable[tuple(edge_slice)].data

            # the axis of the edge on THIS face is not necessarily the same
            # as the axis on the OTHER face
            if neighbor_axis is not self:
                edge = edge.swapaxes(neighbor_edge_axis_num, this_axis_num)

            return edge

        if self._facedim:
            face_axis_num = da.get_axis_num(self._facedim)
            arrays = [
                face_edge_data(fnum, face_axis_num) for fnum in da[self._facedim].values
            ]
            edge_data = concatenate(arrays, face_axis_num)
        else:
            edge_data = face_edge_data(None, None)
        if self._periodic:
            if boundary_discontinuity:
                if is_left_edge:
                    edge_data = edge_data - boundary_discontinuity
                elif not is_left_edge:
                    edge_data = edge_data + boundary_discontinuity
        return edge_data

    def _extend_left(
        self,
        da,
        boundary=None,
        fill_value=0.0,
        ignore_connections=False,
        vector_partner=None,
        boundary_discontinuity=None,
    ):

        axis_num = self._get_axis_dim_num(da)
        kw = dict(
            is_left_edge=True,
            boundary=boundary,
            fill_value=fill_value,
            ignore_connections=ignore_connections,
            vector_partner=vector_partner,
            boundary_discontinuity=boundary_discontinuity,
        )
        edge_data = self._get_edge_data(da, **kw)
        return concatenate([edge_data, da.data], axis=axis_num)

    def _extend_right(
        self,
        da,
        boundary=None,
        fill_value=0.0,
        ignore_connections=False,
        vector_partner=None,
        boundary_discontinuity=None,
    ):
        axis_num = self._get_axis_dim_num(da)
        kw = dict(
            is_left_edge=False,
            boundary=boundary,
            fill_value=fill_value,
            ignore_connections=ignore_connections,
            vector_partner=vector_partner,
            boundary_discontinuity=boundary_discontinuity,
        )
        edge_data = self._get_edge_data(da, **kw)
        return concatenate([da.data, edge_data], axis=axis_num)

    def _get_neighbor_data_pairs(
        self,
        da,
        position_to,
        boundary=None,
        fill_value=0.0,
        ignore_connections=False,
        boundary_discontinuity=None,
        vector_partner=None,
        position_check=True,
    ):

        position_from, dim = self._get_position_name(da)
        axis_num = da.get_axis_num(dim)

        boundary_kwargs = dict(
            boundary=boundary,
            fill_value=fill_value,
            ignore_connections=ignore_connections,
            vector_partner=vector_partner,
            boundary_discontinuity=boundary_discontinuity,
        )

        valid_positions = ["outer", "inner", "left", "right", "center"]

        if position_to == position_from:
            raise ValueError("Can't get neighbor pairs for the same position.")

        if position_to not in valid_positions:
            raise ValueError(
                "`%s` is not a valid axis position name. Valid "
                "names are %r." % (position_to, valid_positions)
            )

        # This prevents the grid generation to work, I added an optional
        # kwarg that deactivates this check
        # (only set False from autogenerate/generate_grid_ds)

        if position_check:
            if position_to not in self.coords:
                raise ValueError(
                    "This axis doesn't contain a `%s` position" % position_to
                )

        transition = (position_from, position_to)

        if (transition == ("outer", "center")) or (transition == ("center", "inner")):
            # don't need any edge values
            left = da.isel(**{dim: slice(None, -1)}).data
            right = da.isel(**{dim: slice(1, None)}).data
        elif (transition == ("center", "outer")) or (transition == ("inner", "center")):
            # need both edge values
            left = self._extend_left(da, **boundary_kwargs)
            right = self._extend_right(da, **boundary_kwargs)
        elif transition == ("center", "left") or transition == ("right", "center"):
            # need to slice *after* getting edge because otherwise we could
            # mess up complicated connections (e.g. cubed-sphere)
            left = self._extend_left(da, **boundary_kwargs)
            # unfortunately left is not an xarray so we have to slice
            # it the long numpy way
            slc = axis_num * (slice(None),) + (slice(0, -1),)
            left = left[slc]
            right = da.data
        elif transition == ("center", "right") or transition == ("left", "center"):
            # need to slice *after* getting edge because otherwise we could
            # mess up complicated connections (e.g. cubed-sphere)
            right = self._extend_right(da, **boundary_kwargs)
            # unfortunately left is not an xarray so we have to slice
            # it the long numpy way
            slc = axis_num * (slice(None),) + (slice(1, None),)
            right = right[slc]
            left = da.data
        else:
            raise NotImplementedError(
                " to ".join(transition) + " transition not yet supported."
            )

        return left, right

    def interp(
        self,
        da,
        to=None,
        boundary=None,
        fill_value=None,
        boundary_discontinuity=None,
        vector_partner=None,
        keep_coords=False,
    ):
        """
        Interpolate neighboring points to the intermediate grid point along
        this axis.

        Parameters
        ----------
        da : xarray.DataArray
            The data on which to operate
        to : {'center', 'left', 'right', 'inner', 'outer'}
            The direction in which to shift the array. If not specified,
            default will be used.
        boundary : {None, 'fill', 'extend'}
            A flag indicating how to handle boundaries:

            * None:  Do not apply any boundary conditions. Raise an error if
              boundary conditions are required for the operation.
            * 'fill':  Set values outside the array boundary to fill_value
              (i.e. a Dirichlet boundary condition.)
            * 'extend': Set values outside the array to the nearest array
              value. (i.e. a limited form of Neumann boundary condition.)
        fill_value : float, optional
            The value to use in the boundary condition with `boundary='fill'`.
        vector_partner : dict, optional
            A single key (string), value (DataArray)
        keep_coords : boolean, optional
            Preserves compatible coordinates. False by default.

        Returns
        -------
        da_i : xarray.DataArray
            The interpolated data

        """

        return self._neighbor_binary_func(
            da,
            raw_interp_function,
            to,
            boundary,
            fill_value,
            boundary_discontinuity,
            vector_partner,
            keep_coords=keep_coords,
        )

    def diff(
        self,
        da,
        to=None,
        boundary=None,
        fill_value=None,
        boundary_discontinuity=None,
        vector_partner=None,
        keep_coords=False,
    ):
        """
        Difference neighboring points to the intermediate grid point.

        Parameters
        ----------
        da : xarray.DataArray
            The data on which to operate
        to : {'center', 'left', 'right', 'inner', 'outer'}
            The direction in which to shift the array. If not specified,
            default will be used.
        boundary : {None, 'fill', 'extend'}
            A flag indicating how to handle boundaries:

            * None:  Do not apply any boundary conditions. Raise an error if
              boundary conditions are required for the operation.
            * 'fill':  Set values outside the array boundary to fill_value
              (i.e. a Dirichlet boundary condition.)
            * 'extend': Set values outside the array to the nearest array
              value. (i.e. a limited form of Neumann boundary condition.)
        fill_value : float, optional
            The value to use in the boundary condition with `boundary='fill'`.
        vector_partner : dict, optional
            A single key (string), value (DataArray)
        keep_coords : boolean, optional
            Preserves compatible coordinates. False by default.

        Returns
        -------
        da_i : xarray.DataArray
            The differenced data
        """

        return self._neighbor_binary_func(
            da,
            raw_diff_function,
            to,
            boundary,
            fill_value,
            boundary_discontinuity,
            vector_partner,
            keep_coords=keep_coords,
        )

    def cumsum(self, da, to=None, boundary=None, fill_value=0.0, keep_coords=False):
        """
        Cumulatively sum a DataArray, transforming to the intermediate axis
        position.

        Parameters
        ----------
        da : xarray.DataArray
            The data on which to operate
        to : {'center', 'left', 'right', 'inner', 'outer'}
            The direction in which to shift the array. If not specified,
            default will be used.
        boundary : {None, 'fill', 'extend'}
            A flag indicating how to handle boundaries:

            * None:  Do not apply any boundary conditions. Raise an error if
              boundary conditions are required for the operation.
            * 'fill':  Set values outside the array boundary to fill_value
              (i.e. a Dirichlet boundary condition.)
            * 'extend': Set values outside the array to the nearest array
              value. (i.e. a limited form of Neumann boundary condition.)
        fill_value : float, optional
            The value to use in the boundary condition with `boundary='fill'`.
        keep_coords : boolean, optional
            Preserves compatible coordinates. False by default.

        Returns
        -------
        da_cum : xarray.DataArray
            The cumsummed data
        """

        pos, dim = self._get_position_name(da)

        if to is None:
            to = self._default_shifts[pos]

        # first use xarray's cumsum method
        da_cum = da.cumsum(dim=dim)

        boundary_kwargs = dict(boundary=boundary, fill_value=fill_value)

        # now pad / trim the data as necessary
        # here we enumerate all the valid possible shifts
        if (pos == "center" and to == "right") or (pos == "left" and to == "center"):
            # do nothing, this is the default for how cumsum works
            data = da_cum.data
        elif (pos == "center" and to == "left") or (pos == "right" and to == "center"):
            data = _pad_array(
                da_cum.isel(**{dim: slice(0, -1)}), dim, left=True, **boundary_kwargs
            )
        elif (pos == "center" and to == "inner") or (pos == "outer" and to == "center"):
            data = da_cum.isel(**{dim: slice(0, -1)}).data
        elif (pos == "center" and to == "outer") or (pos == "inner" and to == "center"):
            data = _pad_array(da_cum, dim, left=True, **boundary_kwargs)
        else:
            raise ValueError(
                "From `%s` to `%s` is not a valid position "
                "shift for cumsum operation." % (pos, to)
            )

        da_cum_newcoord = self._wrap_and_replace_coords(da, data, to, keep_coords)
        return da_cum_newcoord

    def min(
        self,
        da,
        to=None,
        boundary=None,
        fill_value=None,
        boundary_discontinuity=None,
        vector_partner=None,
        keep_coords=False,
    ):
        """
        Minimum of neighboring points on intermediate grid point.

        Parameters
        ----------
        da : xarray.DataArray
            The data on which to operate
        to : {'center', 'left', 'right', 'inner', 'outer'}
            The direction in which to shift the array. If not specified,
            default will be used.
        boundary : {None, 'fill', 'extend'}
            A flag indicating how to handle boundaries:

            * None:  Do not apply any boundary conditions. Raise an error if
              boundary conditions are required for the operation.
            * 'fill':  Set values outside the array boundary to fill_value
              (i.e. a Dirichlet boundary condition.)
            * 'extend': Set values outside the array to the nearest array
              value. (i.e. a limited form of Neumann boundary condition.)
        fill_value : float, optional
            The value to use in the boundary condition with `boundary='fill'`.
        vector_partner : dict, optional
            A single key (string), value (DataArray)
        keep_coords : boolean, optional
            Preserves compatible coordinates. False by default.

        Returns
        -------
        da_i : xarray.DataArray
            The differenced data
        """

        return self._neighbor_binary_func(
            da,
            raw_min_function,
            to,
            boundary,
            fill_value,
            boundary_discontinuity,
            vector_partner,
            keep_coords,
        )

    def max(
        self,
        da,
        to=None,
        boundary=None,
        fill_value=None,
        boundary_discontinuity=None,
        vector_partner=None,
        keep_coords=False,
    ):
        """
        Maximum of neighboring points on intermediate grid point.

        Parameters
        ----------
        da : xarray.DataArray
            The data on which to operate
        to : {'center', 'left', 'right', 'inner', 'outer'}
            The direction in which to shift the array. If not specified,
            default will be used.
        boundary : {None, 'fill', 'extend'}
            A flag indicating how to handle boundaries:

            * None:  Do not apply any boundary conditions. Raise an error if
              boundary conditions are required for the operation.
            * 'fill':  Set values outside the array boundary to fill_value
              (i.e. a Dirichlet boundary condition.)
            * 'extend': Set values outside the array to the nearest array
              value. (i.e. a limited form of Neumann boundary condition.)
        fill_value : float, optional
            The value to use in the boundary condition with `boundary='fill'`.
        vector_partner : dict, optional
            A single key (string), value (DataArray)
        keep_coords : boolean, optional
            Preserves compatible coordinates. False by default.

        Returns
        -------
        da_i : xarray.DataArray
            The differenced data
        """

        return self._neighbor_binary_func(
            da,
            raw_max_function,
            to,
            boundary,
            fill_value,
            boundary_discontinuity,
            vector_partner,
            keep_coords,
        )

    def transform(
        self,
        da,
        target,
        target_data=None,
        method="linear",
        mask_edges=True,
        bypass_checks=False,
        suffix="_transformed",
    ):
        """Convert an array of data to new 1D-coordinates.
        The method takes a multidimensional array of data `da` and
        transforms it onto another data_array `target_data` in the
        direction of the axis (for each 1-dimensional 'column').

        `target_data` can be e.g. the existing coordinate along an
        axis, like depth. xgcm automatically detects the appropriate
        coordinate and then transforms the data from the input
        positions to the desired positions defined in `target`. This
        is the default behavior. The method can also be used for more
        complex cases like transforming a dataarray into new
        coordinates that are defined by e.g. a tracer field like
        temperature, density, etc.

        Currently two methods are supported to carry out the
        transformation:

        - 'linear': Values are linear interpolated between 1D columns
          along `axis` of `da` and `target_data`. This method requires
          `target_data` to increase/decrease monotonically. `target`
          values are interpreted as new cell centers in this case. By
          default this method will return nan for values in `target` that
          are outside of the range of `target_data`, setting
          `mask_edges=False` results in the default np.interp behavior of
          repeated values.

        - 'conservative': Values are transformed while conserving the
          integral of `da` along each 1D column. This method can be used
          with non-monotonic values of `target_data`. Currently this will
          only work with extensive quantities (like heat, mass, transport)
          but not with intensive quantities (like temperature, density,
          velocity). N given `target` values are interpreted as cell-bounds
          and the returned array will have N-1 elements along the newly
          created coordinate, with coordinate values that are interpolated
          between `target` values.

        Parameters
        ----------
        da : xr.xr.DataArray
            Input data
        target : {np.array, xr.DataArray}
            Target points for transformation. Depending on the method is
            interpreted as cell center (method='linear') or cell bounds
            (method='conservative).
            Values correpond to `target_data` or the existing coordinate
            along the axis (if `target_data=None`). The name of the
            resulting new coordinate is determined by the input type.
            When passed as numpy array the resulting dimension is named
            according to `target_data`, if provided as xr.Dataarray
            naming is inferred from the `target` input.
        target_data : xr.DataArray, optional
            Data to transform onto (e.g. a tracer like density or temperature).
            Defaults to None, which infers the appropriate coordinate along
            `axis` (e.g. the depth).
        method : str, optional
            Method used to transform, by default "linear"
        mask_edges : bool, optional
            If activated, `target` values outside the range of `target_data`
            are masked with nan, by default True. Only applies to 'linear' method.
        bypass_checks : bool, optional
            Only applies for `method='linear'`.
            Option to bypass logic to flip data if monotonically decreasing along the axis.
            This will improve performance if True, but the user needs to ensure that values
            are increasing along the axis.
        suffix : str, optional
            Customizable suffix to the name of the output array. This will
            be added to the original name of `da`. Defaults to `_transformed`.

        Returns
        -------
        xr.DataArray
            The transformed data


        """
        # Theoretically we should be able to use a multidimensional `target`, which would need the additional information provided with `target_dim`.
        # But the feature is not tested yet, thus setting this to default value internally (resulting in error in `_parse_target`, when a multidim `target` is passed)
        target_dim = None

        # check optional numba dependency
        if numba is None:
            raise ImportError(
                "The transform functionality of xgcm requires numba. Install using `conda install numba`."
            )

        # raise error if axis is periodic
        if self._periodic:
            raise ValueError(
                "`transform` can only be used on axes that are non-periodic. Pass `periodic=False` to `xgcm.Grid`."
            )

        # raise error if the target values are not provided as xr.dataarray
        for var_name, variable, allowed_types in [
            ("da", da, [xr.DataArray]),
            ("target", target, [xr.DataArray, np.ndarray]),
            ("target_data", target_data, [xr.DataArray]),
        ]:
            if not (isinstance(variable, tuple(allowed_types)) or variable is None):
                raise ValueError(
                    f"`{var_name}` needs to be a {' or '.join([str(a) for a in allowed_types])}. Found {type(variable)}"
                )

        def _target_data_name_handling(target_data):
            """Handle target_data input without a name"""
            if target_data.name is None:
                warnings.warn(
                    "Input`target_data` has no name, but we need a name for the transformed dimension. The name `TRANSFORMED_DIMENSION` will be used. To avoid this warning, call `.rename` on `target_data` before calling `transform`."
                )
                target_data.name = "TRANSFORMED_DIMENSION"

        def _check_other_dims(target_da):
            # check if other dimensions (excluding ones associated with the transform axis) are the
            # same between `da` and `target_data`. If not provide instructions how to work around.

            da_other_dims = set(da.dims) - set(self.coords.values())
            target_da_other_dims = set(target_da.dims) - set(self.coords.values())
            if not target_da_other_dims.issubset(da_other_dims):
                raise ValueError(
                    f"Found additional dimensions [{target_da_other_dims-da_other_dims}]"
                    "in `target_data` not found in `da`. This could mean that the target "
                    "array is not on the same position along other axes."
                    " If the additional dimensions are associated witha staggered axis, "
                    "use grid.interp() to move values to other grid position. "
                    "If additional dimensions are not related to the grid (e.g. climate "
                    "model ensemble members or similar), use xr.broadcast() before using transform."
                )

        def _parse_target(target, target_dim, target_data_dim, target_data):
            """Parse target values into correct xarray naming and set default naming based on input data"""
            # if target_data is not provided, assume the target to be one of the staggered dataset dimensions.
            if target_data is None:
                target_data = self._ds[target_data_dim]

            # Infer target_dim from target
            if isinstance(target, xr.DataArray):
                if len(target.dims) == 1:
                    if target_dim is None:
                        target_dim = list(target.dims)[0]
                else:
                    if target_dim is None:
                        raise ValueError(
                            f"Cant infer `target_dim` from `target` since it has more than 1 dimension [{target.dims}]. This is currently not supported. `."
                        )
            else:
                # if the target is not provided as xr.Dataarray we take the name of the target_data as new dimension name
                _target_data_name_handling(target_data)
                target_dim = target_data.name
                target = xr.DataArray(
                    target, dims=[target_dim], coords={target_dim: target}
                )

            _check_other_dims(target_data)
            return target, target_dim, target_data

        _, dim = self._get_position_name(da)
        if method == "linear":
            target, target_dim, target_data = _parse_target(
                target, target_dim, dim, target_data
            )
            out = linear_interpolation(
                da,
                target_data,
                target,
                dim,
                dim,  # in this case the dimension of phi and theta are the same
                target_dim,
                mask_edges=mask_edges,
                bypass_checks=bypass_checks,
            )
        elif method == "conservative":
            # the conservative method requires `target_data` to be on the `outer` coordinate.
            # If that is not the case (a very common use case like transformation on any tracer),
            # we need to infer the boundary values (using the interp logic)
            # for this method we need the `outer` position. Error out if its not there.
            try:
                target_data_dim = self.coords["outer"]
            except KeyError:
                raise RuntimeError(
                    "In order to use the method `conservative` the grid object needs to have `outer` coordinates."
                )

            target, target_dim, target_data = _parse_target(
                target, target_dim, target_data_dim, target_data
            )

            # check on which coordinate `target_data` is, and interpolate if needed
            if target_data_dim not in target_data.dims:
                warnings.warn(
                    "The `target data` input is not located on the cell bounds. This method will continue with linear interpolation with repeated boundary values. For most accurate results provide values on cell bounds.",
                    UserWarning,
                )
                target_data = self.interp(target_data, boundary="extend")
                # This seems to end up with chunks along the axis dimension.
                # Rechunk to keep xr.apply_func from complaining.
                # TODO: This should be made obsolete, when the internals are refactored using numba
                target_data = target_data.chunk(
                    {self._get_position_name(target_data)[1]: -1}
                )

            out = conservative_interpolation(
                da,
                target_data,
                target,
                dim,
                target_data_dim,  # in this case the dimension of phi and theta are the same
                target_dim,
            )

        return out

    def _wrap_and_replace_coords(self, da, data_new, position_to, keep_coords=False):
        """
        Take the base coords from da, the data from data_new, and return
        a new DataArray with a coordinate on position_to.
        """

        if not keep_coords:
            warnings.warn(
                "The keep_coords keyword argument is being deprecated - in future it will be removed "
                "entirely, and the behaviour will always be that currently given by keep_coords=True.",
                category=DeprecationWarning,
            )

        position_from, old_dim = self._get_position_name(da)
        try:
            new_dim = self.coords[position_to]
        except KeyError:
            raise KeyError("Position '%s' was not found in axis.coords." % position_to)

        orig_dims = da.dims

        coords = OrderedDict()
        dims = []
        for d in orig_dims:
            if d == old_dim:
                dims.append(new_dim)
                # only add coordinate if it actually exists
                # otherwise this creates a new coordinate where before there
                # was none
                if new_dim in self._ds.coords:
                    coords[new_dim] = self._ds.coords[new_dim]
            else:
                dims.append(d)
                # only add coordinate if it actually exists...
                if d in da.coords:
                    coords[d] = da.coords[d]

        # add compatible coords
        if keep_coords:
            for c in da.coords:
                if c not in coords and set(da[c].dims).issubset(dims):
                    coords[c] = da[c]

        return xr.DataArray(data_new, dims=dims, coords=coords)

    def _get_position_name(self, da):
        """Return the position and name of the axis coordinate in a DataArray."""
        for position, coord_name in self.coords.items():
            # TODO: should we have more careful checking of alignment here?
            if coord_name in da.dims:
                return position, coord_name

        raise KeyError(
            "None of the DataArray's dims %s were found in axis "
            "coords." % repr(da.dims)
        )

    def _get_axis_dim_num(self, da):
        """Return the dimension number of the axis coordinate in a DataArray."""
        _, coord_name = self._get_position_name(da)
        return da.get_axis_num(coord_name)


_XGCM_BOUNDARY_KWARG_TO_XARRAY_PAD_KWARG = {
    "periodic": "wrap",
    "fill": "constant",
    "extend": "edge",
}


class Grid:
    """
    An object with multiple :class:`xgcm.Axis` objects representing different
    independent axes.
    """

    def __init__(
        self,
        ds,
        check_dims=True,
        periodic=True,
        default_shifts={},
        face_connections=None,
        coords=None,
        metrics=None,
        boundary=None,
        fill_value=None,
    ):
        """
        Create a new Grid object from an input dataset.

        Parameters
        ----------
        ds : xarray.Dataset
            Contains the relevant grid information. Coordinate attributes
            should conform to Comodo conventions [1]_.
        check_dims : bool, optional
            Whether to check the compatibility of input data dimensions before
            performing grid operations.
        periodic : {True, False, list}
            Whether the grid is periodic (i.e. "wrap-around"). If a list is
            specified (e.g. ``['X', 'Y']``), the axis names in the list will be
            be periodic and any other axes founds will be assumed non-periodic.
        default_shifts : dict
            A dictionary of dictionaries specifying default grid position
            shifts (e.g. ``{'X': {'center': 'left', 'left': 'center'}}``)
        face_connections : dict
            Grid topology
        coords : dict, optional
            Specifies positions of dimension names along axes X, Y, Z, e.g
            ``{'X': {'center': 'XC', 'left: 'XG'}}``.
            Each key should be an axis name (e.g., `X`, `Y`, or `Z`) and map
            to a dictionary which maps positions (`center`, `left`, `right`,
            `outer`, `inner`) to dimension names in the dataset
            (in the example above, `XC` is at the `center` position and `XG`
            at the `left` position along the `X` axis).
            If the values are not present in ``ds`` or are not dimensions,
            an error will be raised.
        metrics : dict, optional
            Specification of grid metrics mapping axis names (X, Y, Z) to corresponding
            metric variable names in the dataset
            (e.g. {('X',):['dx_t'], ('X', 'Y'):['area_tracer', 'area_u']}
            for the cell distance in the x-direction ``dx_t`` and the
            horizontal cell areas ``area_tracer`` and ``area_u``, located at
            different grid positions).
        boundary : {None, 'fill', 'extend', 'extrapolate', dict}, optional
            A flag indicating how to handle boundaries:

            * None:  Do not apply any boundary conditions. Raise an error if
              boundary conditions are required for the operation.
            * 'fill':  Set values outside the array boundary to fill_value
              (i.e. a Dirichlet boundary condition.)
            * 'extend': Set values outside the array to the nearest array
              value. (i.e. a limited form of Neumann boundary condition.)
            * 'extrapolate': Set values by extrapolating linearly from the two
              points nearest to the edge
            Optionally a dict mapping axis name to seperate values for each axis
            can be passed.
        fill_value : {float, dict}, optional
            The value to use in boundary conditions with `boundary='fill'`.
            Optionally a dict mapping axis name to seperate values for each axis
            can be passed.
        keep_coords : boolean, optional
            Preserves compatible coordinates. False by default.

        REFERENCES
        ----------
        .. [1] Comodo Conventions https://web.archive.org/web/20160417032300/http://pycomodo.forge.imag.fr/norm.html
        """
        self._ds = ds
        self._check_dims = check_dims

        # Deprecation Warnigns
        warnings.warn(
            "The `xgcm.Axis` class will be deprecated in the future. "
            "Please make sure to use the `xgcm.Grid` methods for your work instead.",
            category=DeprecationWarning,
        )
        # This will show up every time, but I think that is fine

        if boundary:
            warnings.warn(
                "The `boundary` argument will be renamed "
                "to `padding` to better reflect the process "
                "of array padding and avoid confusion with "
                "physical boundary conditions (e.g. ocean land boundary).",
                category=DeprecationWarning,
            )

        # Deprecation Warnigns
        if periodic:
            warnings.warn(
                "The `periodic` argument will be deprecated. "
                "To preserve previous behavior supply `boundary = 'periodic'.",
                category=DeprecationWarning,
            )

        if fill_value:
            warnings.warn(
                "The default fill_value will be changed to nan (from 0.0 previously) "
                "in future versions. Provide `fill_value=0.0` to preserve previous behavior.",
                category=DeprecationWarning,
            )

        extrapolate_warning = False
        if boundary == "extrapolate":
            extrapolate_warning = True
        if isinstance(boundary, dict):
            if any([k == "extrapolate" for k in boundary.keys()]):
                extrapolate_warning = True
        if extrapolate_warning:
            warnings.warn(
                "The `boundary='extrapolate'` option will no longer be supported in future releases.",
                category=DeprecationWarning,
            )

        if coords:
            all_axes = coords.keys()
        else:
            all_axes = comodo.get_all_axes(ds)
            coords = {}

        # check coords input validity
        for axis, positions in coords.items():
            for pos, dim in positions.items():
                if not (dim in ds.variables or dim in ds.dims):
                    raise ValueError(
                        f"Could not find dimension `{dim}` (for the `{pos}` position on axis `{axis}`) in input dataset."
                    )
                if dim not in ds.dims:
                    raise ValueError(
                        f"Input `{dim}` (for the `{pos}` position on axis `{axis}`) is not a dimension in the input datasets `ds`."
                    )

        # Convert all inputs to axes-kwarg mappings
        # Parse axis properties
        boundary = self._as_axis_kwarg_mapping(boundary, axes=all_axes)
        fill_value = self._as_axis_kwarg_mapping(fill_value, axes=all_axes)

        # Parse list input. This case does only apply to periodic.
        # Since we plan on deprecating it soon handle it here, so we can easily
        # remove it later
        if isinstance(periodic, list):
            periodic = {axname: True for axname in periodic}
        periodic = self._as_axis_kwarg_mapping(periodic, axes=all_axes)

        # Set properties on grid object. I think we are better of
        # getting completely rid of the axis object and storing/getting info from the grid object properties
        # (all of which need to be supplied/converted to axis-value mapping).
        self.boundary: Dict[str, Union[str, float, int]] = boundary
        self.fill_value: Dict[str, Union[str, float, int]] = fill_value
        self.periodic: Dict[str, Union[str, float, int]] = periodic
        # TODO we probably want to properly define these as class properties with setter/getter?
        # TODO: This also needs to check valid inputs for each one.

        # Populate axes. Much of this is just for backward compatibility.
        self.axes = OrderedDict()
        for axis_name in all_axes:
            is_periodic = periodic.get(axis_name, False)

            if axis_name in default_shifts:
                axis_default_shifts = default_shifts[axis_name]
            else:
                axis_default_shifts = {}

            if isinstance(boundary, dict):
                axis_boundary = boundary.get(axis_name, None)
            elif isinstance(boundary, str) or boundary is None:
                axis_boundary = boundary
            else:
                raise ValueError(
                    f"boundary={boundary} is invalid. Please specify a dictionary "
                    "mapping axis name to a boundary option; a string or None."
                )
            # TODO Reimplement value checking on grid properties. See comment above
            if isinstance(fill_value, dict):
                axis_fillvalue = fill_value.get(axis_name, None)
            elif isinstance(fill_value, (int, float)) or fill_value is None:
                axis_fillvalue = fill_value
            else:
                raise ValueError(
                    f"fill_value={fill_value} is invalid. Please specify a dictionary "
                    "mapping axis name to a boundary option; a number or None."
                )

            self.axes[axis_name] = Axis(
                ds,
                axis_name,
                is_periodic,
                default_shifts=axis_default_shifts,
                coords=coords.get(axis_name),
                boundary=axis_boundary,
                fill_value=axis_fillvalue,
            )

        if face_connections is not None:
            self._assign_face_connections(face_connections)

        self._metrics = {}

        if metrics is not None:
            for key, value in metrics.items():
                self.set_metrics(key, value)

        # Finish setup

    def _as_axis_kwarg_mapping(
        self,
        kwargs: Union[Any, Dict[str, Any]],
        axes: Iterable[str] = None,
    ) -> Dict[str, Any]:
        """Convert kwarg input into dict for each available axis
        E.g. for a grid with 2 axes for the keyword argument `periodic`
        periodic = True --> periodic = {'X': True, 'Y':True}
        or if not all axes are provided, the other axes will be parsed as defaults (None)
        periodic = {'X':True} --> periodic={'X': True, 'Y':None}
        """
        if axes is None:
            axes = self.axes

        parsed_kwargs: Dict[str, Any] = dict()
        if isinstance(kwargs, dict):
            parsed_kwargs = kwargs
        else:
            for axis in axes:
                parsed_kwargs[axis] = kwargs
        return parsed_kwargs

    def _assign_face_connections(self, fc):
        """Check a dictionary of face connections to make sure all the links are
        consistent.
        """

        if len(fc) > 1:
            raise ValueError(
                "Only one face dimension is supported for now. "
                "Instead found %r" % repr(fc.keys())
            )

        # we will populate this with the axes we find in face_connections
        axis_connections = {}

        facedim = list(fc.keys())[0]
        assert facedim in self._ds

        face_links = fc[facedim]
        for fidx, face_axis_links in face_links.items():
            for axis, axis_links in face_axis_links.items():
                # initialize the axis dict if necssary
                if axis not in axis_connections:
                    axis_connections[axis] = {}
                link_left, link_right = axis_links

                def check_neighbor(link, position):
                    if link is None:
                        return
                    idx, ax, rev = link
                    # need to swap position if the link is reversed
                    correct_position = int(not position) if rev else position
                    try:
                        neighbor_link = face_links[idx][ax][correct_position]
                    except (KeyError, IndexError):
                        raise KeyError(
                            "Couldn't find a face link for face %r"
                            "in axis %r at position %r" % (idx, ax, correct_position)
                        )
                    idx_n, ax_n, rev_n = neighbor_link
                    if ax not in self.axes:
                        raise KeyError("axis %r is not a valid axis" % ax)
                    if ax_n not in self.axes:
                        raise KeyError("axis %r is not a valid axis" % ax_n)
                    if idx not in self._ds[facedim].values:
                        raise IndexError(
                            "%r is not a valid index for face"
                            "dimension %r" % (idx, facedim)
                        )
                    if idx_n not in self._ds[facedim].values:
                        raise IndexError(
                            "%r is not a valid index for face"
                            "dimension %r" % (idx, facedim)
                        )
                    # check for consistent links from / to neighbor
                    if (idx_n != fidx) or (ax_n != axis) or (rev_n != rev):
                        raise ValueError(
                            "Face link mismatch: neighbor doesn't"
                            " correctly link back to this face. "
                            "face: %r, axis: %r, position: %r, "
                            "rev: %r, link: %r, neighbor_link: %r"
                            % (fidx, axis, position, rev, link, neighbor_link)
                        )
                    # convert the axis name to an acutal axis object
                    actual_axis = self.axes[ax]
                    return idx, actual_axis, rev

                left = check_neighbor(link_left, 1)
                right = check_neighbor(link_right, 0)
                axis_connections[axis][fidx] = (left, right)

        for axis, axis_links in axis_connections.items():
            self.axes[axis]._facedim = facedim
            self.axes[axis]._connections = axis_links

    def set_metrics(self, key, value, overwrite=False):
        metric_axes = frozenset(_maybe_promote_str_to_list(key))
        axes_not_found = [ma for ma in metric_axes if ma not in self.axes]
        if len(axes_not_found) > 0:
            raise KeyError(
                f"Metric axes {axes_not_found!r} not compatible with grid axes {tuple(self.axes)!r}"
            )

        metric_value = _maybe_promote_str_to_list(value)
        for metric_varname in metric_value:
            if metric_varname not in self._ds.variables:
                raise KeyError(
                    f"Metric variable {metric_varname} not found in dataset."
                )

        existing_metric_axes = set(self._metrics.keys())
        if metric_axes in existing_metric_axes:
            value_exist = self._metrics.get(metric_axes)
            # resetting coords avoids potential broadcasting / alignment issues
            value_new = self._ds[metric_varname].reset_coords(drop=True)
            did_overwrite = False
            # go through each existing value until data array with matching dimensions is selected
            for idx, ve in enumerate(value_exist):
                # double check if dimensions match
                if set(value_new.dims) == set(ve.dims):
                    if overwrite:
                        # replace existing data array with new data array input
                        self._metrics[metric_axes][idx] = value_new
                        did_overwrite = True
                    else:
                        raise ValueError(
                            f"Metric variable {ve.name} with dimensions {ve.dims} already assigned in metrics."
                            f" Overwrite {ve.name} with {metric_varname} by setting overwrite=True."
                        )
            # if no existing value matches new value dimension-wise, just append new value
            if not did_overwrite:
                self._metrics[metric_axes].append(value_new)
        else:
            # no existing metrics for metric_axes yet; initialize empty list
            self._metrics[metric_axes] = []
            for metric_varname in metric_value:
                metric_var = self._ds[metric_varname].reset_coords(drop=True)
                self._metrics[metric_axes].append(metric_var)

    def _get_dims_from_axis(self, da, axis):
        dim = []
        axis = _maybe_promote_str_to_list(axis)
        for ax in axis:
            if ax in self.axes:
                all_dim = self.axes[ax].coords.values()
                matching_dim = [di for di in all_dim if di in da.dims]
                if len(matching_dim) == 1:
                    dim.append(matching_dim[0])
                else:
                    raise ValueError(
                        f"Did not find single matching dimension {da.dims} from {da.name} corresponding to axis {ax}, got {matching_dim}."
                    )
            else:
                raise KeyError(f"Did not find axis {ax} from data array {da.name}")
        return dim

    def get_metric(self, array, axes):
        """
        Find the metric variable associated with a set of axes for a particular
        array.

        Parameters
        ----------
        array : xarray.DataArray
            The array for which we are looking for a metric. Only its dimensions are considered.
        axes : iterable
            A list of axes for which to find the metric.

        Returns
        -------
        metric : xarray.DataArray
            A metric which can broadcast against ``array``
        """

        metric_vars = None
        array_dims = set(array.dims)

        # Will raise a Value Error if array doesn't have a dimension corresponding to metric axes specified
        # See _get_dims_from_axis
        self._get_dims_from_axis(array, frozenset(axes))

        possible_metric_vars = set(tuple(k) for k in self._metrics.keys())
        possible_combos = set(itertools.permutations(tuple(axes)))
        overlap_metrics = possible_metric_vars.intersection(possible_combos)

        if len(overlap_metrics) > 0:
            # Condition 1: metric with matching axes and dimensions exist
            overlap_metrics = frozenset(*overlap_metrics)
            possible_metrics = self._metrics[overlap_metrics]
            for mv in possible_metrics:
                metric_dims = set(mv.dims)
                if metric_dims.issubset(array_dims):
                    metric_vars = mv
                    break
            if metric_vars is None:
                # Condition 2: interpolate metric with matching axis to desired dimensions
                warnings.warn(
                    f"Metric at {array.dims} being interpolated from metrics at dimensions {mv.dims}. Boundary value set to 'extend'."
                )
                metric_vars = self.interp_like(mv, array, "extend", None)
        else:
            for axis_combinations in iterate_axis_combinations(axes):
                try:
                    # will raise KeyError if the axis combination is not in metrics
                    possible_metric_vars = [
                        self._metrics[ac] for ac in axis_combinations
                    ]
                    for possible_combinations in itertools.product(
                        *possible_metric_vars
                    ):
                        metric_dims = set(
                            [d for mv in possible_combinations for d in mv.dims]
                        )
                        if metric_dims.issubset(array_dims):
                            # Condition 3: use provided metrics with matching dimensions to calculate for required metric
                            metric_vars = possible_combinations
                            break
                        else:
                            # Condition 4: metrics in the wrong position (must interpolate before multiplying)
                            possible_dims = [pc.dims for pc in possible_combinations]
                            warnings.warn(
                                f"Metric at {array.dims} being interpolated from metrics at dimensions {possible_dims}. Boundary value set to 'extend'."
                            )
                            metric_vars = tuple(
                                self.interp_like(pc, array, "extend", None)
                                for pc in possible_combinations
                            )
                    if metric_vars is not None:
                        # return the product of the metrics
                        metric_vars = functools.reduce(operator.mul, metric_vars, 1)
                        break
                except KeyError:
                    pass
        if metric_vars is None:
            raise KeyError(
                f"Unable to find any combinations of metrics for array dims {array_dims!r} and axes {axes!r}"
            )
        return metric_vars

    def interp_like(self, array, like, boundary=None, fill_value=None):
        """Compares positions between two data arrays and interpolates array to the position of like if necessary

        Parameters
        ----------
        array : DataArray
            DataArray to interpolate to the position of like
        like : DataArray
            DataArray with desired grid positions for source array
        boundary : str or dict, optional,
            boundary can either be one of {None, 'fill', 'extend', 'extrapolate'}
            * None:  Do not apply any boundary conditions. Raise an error if
              boundary conditions are required for the operation.
            * 'fill':  Set values outside the array boundary to fill_value
              (i.e. a Dirichlet boundary condition.)
            * 'extend': Set values outside the array to the nearest array
              value. (i.e. a limited form of Neumann boundary condition where
              the difference at the boundary will be zero.)
            * 'extrapolate': Set values by extrapolating linearly from the two
              points nearest to the edge
            This sets the default value. It can be overriden by specifying the
            boundary kwarg when calling specific methods.
        fill_value : float, optional
            The value to use in the boundary condition when `boundary='fill'`.

        Returns
        -------
        array : DataArray
            Source data array with updated positions along axes matching with target array
        """

        interp_axes = []
        for axname, axis in self.axes.items():
            try:
                position_array, _ = axis._get_position_name(array)
                position_like, _ = axis._get_position_name(like)
            # This will raise a KeyError if you have multiple axes contained in self,
            # since the for-loop will go through all axes, but the method is applied for only 1 axis at a time
            # This is for cases where an axis is present in self that is not available for either array or like.
            # For the axis you are interested in interpolating, there should be data for it in grid, array, and like.
            except KeyError:
                continue
            if position_like != position_array:
                interp_axes.append(axname)

        array = self.interp(
            array,
            interp_axes,
            fill_value=fill_value,
            boundary=boundary,
        )
        return array

    def __repr__(self):
        summary = ["<xgcm.Grid>"]
        for name, axis in self.axes.items():
            is_periodic = "periodic" if axis._periodic else "not periodic"
            summary.append(
                "%s Axis (%s, boundary=%r):" % (name, is_periodic, axis.boundary)
            )
            summary += axis._coord_desc()
        return "\n".join(summary)

    def _grid_func(self, funcname, da, axis, **kwargs):
        """
        This function calls appropriate functions from `Axis` objects.
        It handles multiple axis input and weighting with metrics

        Parameters
        ----------
        axis : str or list or tuple
            Name of the axis on which to act. Multiple axes can be passed as list or
            tuple (e.g. ``['X', 'Y']``). Functions will be executed over each axis in the
            given order.
        to : str or dict, optional
            The direction in which to shift the array (can be ['center','left','right','inner','outer']).
            If not specified, default will be used.
            Optionally a dict with seperate values for each axis can be passed (see example)
            Optionally a dict with seperate values for each axis can be passed (see example)
        boundary : None or str or dict, optional
            A flag indicating how to handle boundaries:

            * None:  Do not apply any boundary conditions. Raise an error if
              boundary conditions are required for the operation.
            * 'fill':  Set values outside the array boundary to fill_value
              (i.e. a Dirichlet boundary condition.)
            * 'extend': Set values outside the array to the nearest array
              value. (i.e. a limited form of Neumann boundary condition.)

            Optionally a dict with separate values for each axis can be passed (see example)
        fill_value : {float, dict}, optional
            The value to use in the boundary condition with `boundary='fill'`.
            Optionally a dict with seperate values for each axis can be passed (see example)
        vector_partner : dict, optional
            A single key (string), value (DataArray).
            Optionally a dict with seperate values for each axis can be passed (see example)
        metric_weighted : str or tuple of str or dict, optional
            Optionally use metrics to multiply/divide with appropriate metrics before/after the operation.
            E.g. if passing `metric_weighted=['X', 'Y']`, values will be weighted by horizontal area.
            If `False` (default), the points will be weighted equally.
            Optionally a dict with seperate values for each axis can be passed.
        """

        if (not isinstance(axis, list)) and (not isinstance(axis, tuple)):
            axis = [axis]
        # parse multi axis kwargs like e.g. `boundary`
        multi_kwargs = {k: self._as_axis_kwarg_mapping(v) for k, v in kwargs.items()}

        out = da
        for axx in axis:
            kwargs = {k: v[axx] for k, v in multi_kwargs.items()}
            ax = self.axes[axx]
            kwargs.setdefault("boundary", ax.boundary)
            func = getattr(ax, funcname)
            metric_weighted = kwargs.pop("metric_weighted", False)

            if isinstance(metric_weighted, str):
                metric_weighted = (metric_weighted,)

            if metric_weighted:
                metric = self.get_metric(out, metric_weighted)
                out = out * metric

            out = func(out, **kwargs)

            if metric_weighted:
                metric_new = self.get_metric(out, metric_weighted)
                out = out / metric_new

        return out

<<<<<<< HEAD
    def pad(self, *arrays, boundary_width=None, boundary=None, fill_value=None):
        """
        Pads the boundary of given arrays along given Axes, according to information in Axes.boundary.

        Parameters
        ----------
        arrays : Sequence[xarray.DataArray]
            Arrays to pad according to boundary and boundary_width.
        boundary_width : Dict[str: Tuple[int, int]
            The widths of the boundaries at the edge of each array.
            Supplied in a mapping of the form {axis_name: (lower_width, upper_width)}.
        boundary : {None, 'fill', 'extend', 'extrapolate', dict}, optional
            A flag indicating how to handle boundaries:
            * None: Do not apply any boundary conditions. Raise an error if
              boundary conditions are required for the operation.
            * 'fill':  Set values outside the array boundary to fill_value
              (i.e. a Dirichlet boundary condition.)
            * 'extend': Set values outside the array to the nearest array
              value. (i.e. a limited form of Neumann boundary condition.)
            * 'extrapolate': Set values by extrapolating linearly from the two
              points nearest to the edge
            Optionally a dict mapping axis name to separate values for each axis
            can be passed.
        fill_value : {float, dict}, optional
            The value to use in boundary conditions with `boundary='fill'`.
            Optionally a dict mapping axis name to separate values for each axis
            can be passed. Default is 0.
        """
        # TODO accept a general padding function like numpy.pad does as an argument to boundary

        if not boundary_width:
            raise ValueError("Must provide the widths of the boundaries")

        if boundary and isinstance(boundary, str):
            boundary = {ax_name: boundary for ax_name in self.axes.keys()}
        if fill_value is None:
            fill_value = 0.0
        if isinstance(fill_value, (int, float)):
            fill_value = {ax_name: fill_value for ax_name in self.axes.keys()}
        # xgcm uses a default fill value of 0, while xarray uses nan.
        fill_value = {k: 0.0 if v is None else v for k, v in fill_value.items()}

        padded = []
        for da in arrays:
            new_da = da
            for ax, widths in boundary_width.items():
                axis = self.axes[ax]
                _, dim = axis._get_position_name(da)

                # Use default boundary for axis unless overridden
                if boundary:
                    ax_boundary = boundary[ax]
                else:
                    ax_boundary = axis.boundary

                if ax_boundary == "extrapolate":
                    # TODO implement extrapolation
                    raise NotImplementedError
                elif ax_boundary is None:
                    # TODO this is necessary, but also seems inconsistent with the docstring, which says that None = "no boundary condition"
                    ax_boundary = "periodic"

                # TODO avoid repeatedly calling xarray pad
                try:
                    mode = _XGCM_BOUNDARY_KWARG_TO_XARRAY_PAD_KWARG[ax_boundary]
                except KeyError:
                    raise ValueError(
                        f"{ax_boundary} is not a supported type of boundary"
                    )

                if mode == "constant":
                    new_da = new_da.pad(
                        {dim: widths}, mode, constant_values=fill_value[ax]
                    )
                else:
                    new_da = new_da.pad({dim: widths}, mode)

            padded.append(new_da)

        return padded

    def _1d_grid_ufunc_dispatch(
        self,
        funcname,
        da,
        axis,
        to=None,
        keep_coords=False,
        metric_weighted: Union[
            str, Iterable[str], Dict[str, Union[str, Iterable[str]]]
        ] = None,
        **kwargs,
    ):
        """
        Calls appropriate 1D grid ufuncs on data, along the specified axes, sequentially.

        Parameters
        ----------
        axis : str or list or tuple
            Name of the axis on which to act. Multiple axes can be passed as list or
            tuple (e.g. ``['X', 'Y']``). Functions will be executed over each axis in the
            given order.
        to : str or dict, optional
            The direction in which to shift the array (can be ['center','left','right','inner','outer']).
            Can be passed as a single str to use for all axis, or as a dict with separate values for each axis.
            If not specified, the `default_shifts` stored in each Axis object will be used for that axis.
        """

        if isinstance(axis, str):
            axis = [axis]

        # convert input arguments into axes-kwarg mappings
        to = self._as_axis_kwarg_mapping(to)

        if isinstance(metric_weighted, str):
            metric_weighted = (metric_weighted,)
        metric_weighted = self._as_axis_kwarg_mapping(metric_weighted)

        # If I understand correctly, this could contain some other kwargs, which are not appropriate to convert
        # Note that the option to pass boundary (actually padding) options on the method will be deprecated,
        # so for now I will just store everything I need here.
        VALID_BOUNDARY_KWARGS = ["boundary", "periodic", "fill_value"]
        kwargs = {
            k: self._as_axis_kwarg_mapping(v) if k in VALID_BOUNDARY_KWARGS else v
            for k, v in kwargs.items()
        }

        # Now check if some of the values not provided in the kwargs are set as grid properties
        # In the future grid object properties should be the only way to access that information
        # and we can remove this.
        kwargs_with_defaults = {}

        for k in set(
            list(kwargs.keys()) + VALID_BOUNDARY_KWARGS
        ):  # iterate over all axis properties and any additional keys of `kwarg`
            if k in VALID_BOUNDARY_KWARGS:
                defaults = getattr(self, k, {})
                kwargs_input = kwargs.get(k, {})
                # overwrite if given as input
                defaults.update(kwargs_input)
                kwargs_with_defaults[k] = defaults
            else:
                kwargs_with_defaults[k] = kwargs[k]
        kwargs = kwargs_with_defaults

        # Lastly go through the inputs axis by axis, and replace
        # boundary with 'periodic' if periodic is True
        # (again this is temporary until `periodic` is deprecated)
        if "periodic" in kwargs.keys():
            boundary = kwargs.get("boundary", {})
            new_boundary = {
                k: "periodic"
                for k in kwargs["periodic"].keys()
                if kwargs["periodic"].get(k, False)
            }
            boundary.update(new_boundary)
            kwargs["boundary"] = boundary
        # remove the periodic input
        kwargs = {k: v for k, v in kwargs.items() if k != "periodic"}

        signatures = self._create_1d_grid_ufunc_signatures(da, axis=axis, to=to)

        # if any dims are chunked then we need dask
        if isinstance(da.data, Dask_Array):
            dask = "parallelized"
        else:
            dask = "forbidden"

        # Need to copy to avoid modifying in-place. Ideally we would test for this behaviour specifically
        array = da.copy(deep=False)
        # Apply 1D function over multiple axes
        # TODO This will call xarray.apply_ufunc once for each axis, but if signatures + kwargs are the same then we
        # TODO only actually need to call apply_ufunc once for those axes
        for signature_1d, ax_name in zip(signatures, axis):

            grid_ufunc, remaining_kwargs = _select_grid_ufunc(
                funcname, signature_1d, module=gridops, **kwargs
            )
            ax_metric_weighted = metric_weighted[ax_name]

            if ax_metric_weighted:
                metric = self.get_metric(array, ax_metric_weighted)
                array = array * metric

            # if chunked along core dim then we need map_overlap
            core_dim = self._get_dims_from_axis(da, ax_name)
            if _has_chunked_core_dims(array, core_dim):
                map_overlap = True
                dask = "allowed"
            else:
                map_overlap = False

            array = grid_ufunc(
                self,
                array,
                axis=[(ax_name,)],
                keep_coords=keep_coords,
                dask=dask,
                map_overlap=map_overlap,
                **remaining_kwargs,
            )

            if ax_metric_weighted:
                metric = self.get_metric(array, ax_metric_weighted)
                array = array / metric

        return self._transpose_to_keep_same_dim_order(da, array, axis)

    def _create_1d_grid_ufunc_signatures(
        self, da, axis, to
    ) -> List[_GridUFuncSignature]:
        """
        Create a list of signatures to pass to apply_grid_ufunc.

        Created from data, list of input axes, and list of target axis positions.
        One separate signature is created for each axis the 1D ufunc is going to be applied over.
        """
        signatures = []
        for ax_name in axis:
            ax = self.axes[ax_name]

            from_pos, _ = ax._get_position_name(da)  # removed `dim` since it wasnt used

            to_pos = to[ax_name]
            if to_pos is None:
                to_pos = ax._default_shifts[from_pos]

            # TODO build this more directly?
            signature_1d = _GridUFuncSignature.from_string(
                f"({ax_name}:{from_pos})->({ax_name}:{to_pos})"
            )
            signatures.append(signature_1d)

        return signatures

    def _transpose_to_keep_same_dim_order(self, da, result, axis):
        """Reorder DataArray dimensions to match the original input."""

        initial_dims = da.dims

        shifted_dims = {}
        for ax_name in axis:
            ax = self.axes[ax_name]

            _, old_dim = ax._get_position_name(da)
            _, new_dim = ax._get_position_name(result)
            shifted_dims[old_dim] = new_dim

        output_dims_but_in_original_order = [
            shifted_dims[dim] if dim in shifted_dims else dim for dim in initial_dims
        ]

        return result.transpose(*output_dims_but_in_original_order)

    def apply_as_grid_ufunc(
        self,
        func: Callable,
        *args: xr.DataArray,
        axis: Sequence[Sequence[str]] = None,
        signature: Union[str, _GridUFuncSignature] = "",
        boundary_width: Mapping[str, Tuple[int, int]] = None,
        boundary: Union[str, Mapping[str, str]] = None,
        fill_value: Union[float, Mapping[str, float]] = None,
        dask: Literal["forbidden", "parallelized", "allowed"] = "forbidden",
        map_overlap: bool = False,
        **kwargs,
    ):
        """
        Apply a function to the given arguments in a grid-aware manner.

        The relationship between xgcm axes on the input and output are specified by
        `signature`. Wraps xarray.apply_ufunc, but determines the core dimensions
        from the grid and signature passed.

        Parameters
        ----------
        func : callable
            Function to call like `func(*args, **kwargs)` on numpy-like unlabeled
            arrays (`.data`).

            Passed directly on to `xarray.apply_ufunc`.
        *args : xarray.DataArray
            One or more xarray DataArray objects to apply the function to.
        axis : Sequence[Sequence[str]], optional
            Names of xgcm.Axes on which to act, for each array in args. Multiple axes can be passed as a sequence (e.g. ``['X', 'Y']``).
            Function will be executed over all Axes simultaneously, and each Axis must be present in the Grid.
        signature : string
            Grid universal function signature. Specifies the xgcm.Axis names and
            positions for each input and output variable, e.g.,

            ``"(X:center)->(X:left)"`` for ``diff_center_to_left(a)`.
        boundary_width : Dict[str: Tuple[int, int]
            The widths of the boundaries at the edge of each array.
            Supplied in a mapping of the form {axis_name: (lower_width, upper_width)}.
        boundary : {None, 'fill', 'extend', 'extrapolate', dict}, optional
            A flag indicating how to handle boundaries:
            * None: Do not apply any boundary conditions. Raise an error if
              boundary conditions are required for the operation.
            * 'fill':  Set values outside the array boundary to fill_value
              (i.e. a Dirichlet boundary condition.)
            * 'extend': Set values outside the array to the nearest array
              value. (i.e. a limited form of Neumann boundary condition.)
            * 'extrapolate': Set values by extrapolating linearly from the two
              points nearest to the edge
            Optionally a dict mapping axis name to separate values for each axis
            can be passed.
        fill_value : {float, dict}, optional
            The value to use in boundary conditions with `boundary='fill'`.
            Optionally a dict mapping axis name to separate values for each axis
            can be passed. Default is 0.
        dask : {"forbidden", "allowed", "parallelized"}, default: "forbidden"
            How to handle applying to objects containing lazy data in the form of
            dask arrays. Passed directly on to `xarray.apply_ufunc`.
        map_overlap : bool, optional
            Whether or not to automatically apply the function along chunked core dimensions using dask.array.map_overlap.
            Default is False. If True, will need to be accompanied by dask='allowed'.

        Returns
        -------
        results
            The result of the call to `xarray.apply_ufunc`, but including the coordinates
            given by the signature, which are read from the grid. Output is either a single
            object or a tuple of such objects.

        See Also
        --------
        apply_as_grid_ufunc
        as_grid_ufunc
        """
        return apply_as_grid_ufunc(
            func,
            *args,
            axis=axis,
            grid=self,
            signature=signature,
            boundary_width=boundary_width,
            boundary=boundary,
            fill_value=fill_value,
            dask=dask,
            map_overlap=map_overlap,
            **kwargs,
        )

    @docstrings.dedent
=======
>>>>>>> 83deab5c
    def interp(self, da, axis, **kwargs):
        """
        Interpolate neighboring points to the intermediate grid point along
        this axis.


        Parameters
        ----------
        axis : str or list or tuple
            Name of the axis on which to act. Multiple axes can be passed as list or
            tuple (e.g. ``['X', 'Y']``). Functions will be executed over each axis in the
            given order.
        to : str or dict, optional
            The direction in which to shift the array (can be ['center','left','right','inner','outer']).
            If not specified, default will be used.
            Optionally a dict with seperate values for each axis can be passed (see example)
        boundary : None or str or dict, optional
            A flag indicating how to handle boundaries:

            * None:  Do not apply any boundary conditions. Raise an error if
              boundary conditions are required for the operation.
            * 'fill':  Set values outside the array boundary to fill_value
              (i.e. a Dirichlet boundary condition.)
            * 'extend': Set values outside the array to the nearest array
              value. (i.e. a limited form of Neumann boundary condition.)

            Optionally a dict with separate values for each axis can be passed (see example)
        fill_value : {float, dict}, optional
            The value to use in the boundary condition with `boundary='fill'`.
            Optionally a dict with seperate values for each axis can be passed (see example)
        vector_partner : dict, optional
            A single key (string), value (DataArray).
            Optionally a dict with seperate values for each axis can be passed (see example)
        metric_weighted : str or tuple of str or dict, optional
            Optionally use metrics to multiply/divide with appropriate metrics before/after the operation.
            E.g. if passing `metric_weighted=['X', 'Y']`, values will be weighted by horizontal area.
            If `False` (default), the points will be weighted equally.
            Optionally a dict with seperate values for each axis can be passed.

        Returns
        -------
        da_i : xarray.DataArray
            The interpolated data

        Examples
        --------
        Each keyword argument can be provided as a `per-axis` dictionary. For instance,
        if a global 2D dataset should be interpolated on both X and Y axis, but it is
        only periodic in the X axis, we can do this:

        >>> grid.interp(da, ["X", "Y"], periodic={"X": True, "Y": False})
        """
        return self._1d_grid_ufunc_dispatch("interp", da, axis, **kwargs)

    def diff(self, da, axis, **kwargs):
        """
        Difference neighboring points to the intermediate grid point.

        Parameters
        ----------
        axis : str or list or tuple
            Name of the axis on which to act. Multiple axes can be passed as list or
            tuple (e.g. ``['X', 'Y']``). Functions will be executed over each axis in the
            given order.
        to : str or dict, optional
            The direction in which to shift the array (can be ['center','left','right','inner','outer']).
            If not specified, default will be used.
            Optionally a dict with seperate values for each axis can be passed (see example)
        boundary : None or str or dict, optional
            A flag indicating how to handle boundaries:

            * None:  Do not apply any boundary conditions. Raise an error if
              boundary conditions are required for the operation.
            * 'fill':  Set values outside the array boundary to fill_value
              (i.e. a Dirichlet boundary condition.)
            * 'extend': Set values outside the array to the nearest array
              value. (i.e. a limited form of Neumann boundary condition.)

            Optionally a dict with separate values for each axis can be passed (see example)
        fill_value : {float, dict}, optional
            The value to use in the boundary condition with `boundary='fill'`.
            Optionally a dict with seperate values for each axis can be passed (see example)
        vector_partner : dict, optional
            A single key (string), value (DataArray).
            Optionally a dict with seperate values for each axis can be passed (see example)
        metric_weighted : str or tuple of str or dict, optional
            Optionally use metrics to multiply/divide with appropriate metrics before/after the operation.
            E.g. if passing `metric_weighted=['X', 'Y']`, values will be weighted by horizontal area.
            If `False` (default), the points will be weighted equally.
            Optionally a dict with seperate values for each axis can be passed.

        Returns
        -------
        da_i : xarray.DataArray
            The differenced data

        Examples
        --------
        Each keyword argument can be provided as a `per-axis` dictionary. For instance,
        if a global 2D dataset should be differenced on both X and Y axis, but the fill
        value at the boundary should be differenc for each axis, we can do this:

        >>> grid.diff(da, ["X", "Y"], fill_value={"X": 0, "Y": 100})
        """
        return self._1d_grid_ufunc_dispatch("diff", da, axis, **kwargs)

    def min(self, da, axis, **kwargs):
        """
        Minimum of neighboring points on the intermediate grid point.

                Parameters
        ----------
        axis : str or list or tuple
            Name of the axis on which to act. Multiple axes can be passed as list or
            tuple (e.g. ``['X', 'Y']``). Functions will be executed over each axis in the
            given order.
        to : str or dict, optional
            The direction in which to shift the array (can be ['center','left','right','inner','outer']).
            If not specified, default will be used.
            Optionally a dict with seperate values for each axis can be passed (see example)
        boundary : None or str or dict, optional
            A flag indicating how to handle boundaries:

            * None:  Do not apply any boundary conditions. Raise an error if
              boundary conditions are required for the operation.
            * 'fill':  Set values outside the array boundary to fill_value
              (i.e. a Dirichlet boundary condition.)
            * 'extend': Set values outside the array to the nearest array
              value. (i.e. a limited form of Neumann boundary condition.)

            Optionally a dict with separate values for each axis can be passed (see example)
        fill_value : {float, dict}, optional
            The value to use in the boundary condition with `boundary='fill'`.
            Optionally a dict with seperate values for each axis can be passed (see example)
        vector_partner : dict, optional
            A single key (string), value (DataArray).
            Optionally a dict with seperate values for each axis can be passed (see example)
        metric_weighted : str or tuple of str or dict, optional
            Optionally use metrics to multiply/divide with appropriate metrics before/after the operation.
            E.g. if passing `metric_weighted=['X', 'Y']`, values will be weighted by horizontal area.
            If `False` (default), the points will be weighted equally.
            Optionally a dict with seperate values for each axis can be passed.

        Returns
        -------
        da_i : xarray.DataArray
            The mimimum data

        Examples
        --------
        Each keyword argument can be provided as a `per-axis` dictionary. For instance,
        if we want to find the minimum of sourrounding grid cells for a global 2D dataset
        in both X and Y axis, but the fill value at the boundary should be different
        for each axis, we can do this:

        >>> grid.min(da, ["X", "Y"], fill_value={"X": 0, "Y": 100})
        """
        return self._1d_grid_ufunc_dispatch("min", da, axis, **kwargs)

    def max(self, da, axis, **kwargs):
        """
        Maximum of neighboring points on the intermediate grid point.

        Parameters
        ----------
        axis : str or list or tuple
            Name of the axis on which to act. Multiple axes can be passed as list or
            tuple (e.g. ``['X', 'Y']``). Functions will be executed over each axis in the
            given order.
        to : str or dict, optional
            The direction in which to shift the array (can be ['center','left','right','inner','outer']).
            If not specified, default will be used.
            Optionally a dict with seperate values for each axis can be passed (see example)
        boundary : None or str or dict, optional
            A flag indicating how to handle boundaries:

            * None:  Do not apply any boundary conditions. Raise an error if
              boundary conditions are required for the operation.
            * 'fill':  Set values outside the array boundary to fill_value
              (i.e. a Dirichlet boundary condition.)
            * 'extend': Set values outside the array to the nearest array
              value. (i.e. a limited form of Neumann boundary condition.)

            Optionally a dict with separate values for each axis can be passed (see example)
        fill_value : {float, dict}, optional
            The value to use in the boundary condition with `boundary='fill'`.
            Optionally a dict with seperate values for each axis can be passed (see example)
        vector_partner : dict, optional
            A single key (string), value (DataArray).
            Optionally a dict with seperate values for each axis can be passed (see example)
        metric_weighted : str or tuple of str or dict, optional
            Optionally use metrics to multiply/divide with appropriate metrics before/after the operation.
            E.g. if passing `metric_weighted=['X', 'Y']`, values will be weighted by horizontal area.
            If `False` (default), the points will be weighted equally.
            Optionally a dict with seperate values for each axis can be passed.

        Returns
        -------
        da_i : xarray.DataArray
            The maximum data

        Examples
        --------
        Each keyword argument can be provided as a `per-axis` dictionary. For instance,
        if we want to find the maximum of sourrounding grid cells for a global 2D dataset
        in both X and Y axis, but the fill value at the boundary should be different
        for each axis, we can do this:

        >>> grid.max(da, ["X", "Y"], fill_value={"X": 0, "Y": 100})
        """
        return self._1d_grid_ufunc_dispatch("max", da, axis, **kwargs)

    def cumsum(self, da, axis, **kwargs):
        """
        Cumulatively sum a DataArray, transforming to the intermediate axis
        position.

        Parameters
        ----------
        axis : str or list or tuple
            Name of the axis on which to act. Multiple axes can be passed as list or
            tuple (e.g. ``['X', 'Y']``). Functions will be executed over each axis in the
            given order.
        to : str or dict, optional
            The direction in which to shift the array (can be ['center','left','right','inner','outer']).
            If not specified, default will be used.
            Optionally a dict with seperate values for each axis can be passed (see example)
        boundary : None or str or dict, optional
            A flag indicating how to handle boundaries:

            * None:  Do not apply any boundary conditions. Raise an error if
              boundary conditions are required for the operation.
            * 'fill':  Set values outside the array boundary to fill_value
              (i.e. a Dirichlet boundary condition.)
            * 'extend': Set values outside the array to the nearest array
              value. (i.e. a limited form of Neumann boundary condition.)

            Optionally a dict with separate values for each axis can be passed (see example)
        fill_value : {float, dict}, optional
            The value to use in the boundary condition with `boundary='fill'`.
            Optionally a dict with seperate values for each axis can be passed (see example)
        metric_weighted : str or tuple of str or dict, optional
            Optionally use metrics to multiply/divide with appropriate metrics before/after the operation.
            E.g. if passing `metric_weighted=['X', 'Y']`, values will be weighted by horizontal area.
            If `False` (default), the points will be weighted equally.
            Optionally a dict with seperate values for each axis can be passed.

        Returns
        -------
        da_i : xarray.DataArray
            The cumsummed data

        Examples
        --------
        Each keyword argument can be provided as a `per-axis` dictionary. For instance,
        if we want to compute the cumulative sum of global 2D dataset
        in both X and Y axis, but the fill value at the boundary should be different
        for each axis, we can do this:

        >>> grid.max(da, ["X", "Y"], fill_value={"X": 0, "Y": 100})
        """
        return self._grid_func("cumsum", da, axis, **kwargs)

    def _apply_vector_function(self, function, vector, **kwargs):
        # the keys, should be axis names
        assert len(vector) == 2

        warnings.warn(
            "`interp_2d_vector` and `diff_2d_vector` will be removed from future releases."
            "The same functionality will be available under the `xgcm.Grid` methods.",
            category=DeprecationWarning,
        )

        # this is currently only tested for c-grid vectors defined on edges
        # moving to cell centers. We need to detect if we got something else
        to = kwargs.get("to", "center")
        if to != "center":
            raise NotImplementedError(
                "Only vector interpolation to cell "
                "center is implemented, but got "
                "to=%r" % to
            )
        for axis_name, component in vector.items():
            axis = self.axes[axis_name]
            position, coord = axis._get_position_name(component)
            if position == "center":
                raise NotImplementedError(
                    "Only vector interpolation to cell "
                    "center is implemented, but vector "
                    "%s component is defined at center "
                    "(dims: %r)" % (axis_name, component.dims)
                )

        x_axis_name, y_axis_name = list(vector)
        x_axis, y_axis = self.axes[x_axis_name], self.axes[y_axis_name]

        # apply for each component
        x_component = function(
            x_axis,
            vector[x_axis_name],
            vector_partner={y_axis_name: vector[y_axis_name]},
            **kwargs,
        )

        y_component = function(
            y_axis,
            vector[y_axis_name],
            vector_partner={x_axis_name: vector[x_axis_name]},
            **kwargs,
        )

        return {x_axis_name: x_component, y_axis_name: y_component}

    def interp_2d_vector(self, vector, **kwargs):
        """
        Interpolate a 2D vector to the intermediate grid point. This method is
        only necessary for complex grid topologies.

        Parameters
        ----------
        vector : dict
            A dictionary with two entries. Keys are axis names, values are
            vector components along each axis.
        to : {'center', 'left', 'right', 'inner', 'outer'}
            The direction in which to shift the array. If not specified,
            default will be used.
        boundary : {None, 'fill', 'extend'}
            A flag indicating how to handle boundaries:

            * None:  Do not apply any boundary conditions. Raise an error if
              boundary conditions are required for the operation.
            * 'fill':  Set values outside the array boundary to fill_value
              (i.e. a Dirichlet boundary condition.)
            * 'extend': Set values outside the array to the nearest array
              value. (i.e. a limited form of Neumann boundary condition.)
        fill_value : float, optional
            The value to use in the boundary condition with `boundary='fill'`.
        vector_partner : dict, optional
            A single key (string), value (DataArray)
        keep_coords : boolean, optional
            Preserves compatible coordinates. False by default.

        Returns
        -------
        vector_interp : dict
            A dictionary with two entries. Keys are axis names, values
            are interpolated vector components along each axis
        """

        return self._apply_vector_function(Axis.interp, vector, **kwargs)

    def derivative(self, da, axis, **kwargs):
        """
        Take the centered-difference derivative along specified axis.

        Parameters
        ----------
        axis : str or list or tuple
            Name of the axis on which to act. Multiple axes can be passed as list or
            tuple (e.g. ``['X', 'Y']``). Functions will be executed over each axis in the
            given order.
        to : str or dict, optional
            The direction in which to shift the array (can be ['center','left','right','inner','outer']).
            If not specified, default will be used.
            Optionally a dict with seperate values for each axis can be passed (see example)
        boundary : None or str or dict, optional
            A flag indicating how to handle boundaries:

            * None:  Do not apply any boundary conditions. Raise an error if
              boundary conditions are required for the operation.
            * 'fill':  Set values outside the array boundary to fill_value
              (i.e. a Dirichlet boundary condition.)
            * 'extend': Set values outside the array to the nearest array
              value. (i.e. a limited form of Neumann boundary condition.)

            Optionally a dict with separate values for each axis can be passed (see example)
        fill_value : {float, dict}, optional
            The value to use in the boundary condition with `boundary='fill'`.
            Optionally a dict with seperate values for each axis can be passed (see example)
        vector_partner : dict, optional
            A single key (string), value (DataArray).
            Optionally a dict with seperate values for each axis can be passed (see example)
        metric_weighted : str or tuple of str or dict, optional
            Optionally use metrics to multiply/divide with appropriate metrics before/after the operation.
            E.g. if passing `metric_weighted=['X', 'Y']`, values will be weighted by horizontal area.
            If `False` (default), the points will be weighted equally.
            Optionally a dict with seperate values for each axis can be passed.

        Returns
        -------
        da_i : xarray.DataArray
            The differentiated data
        """
        diff = self.diff(da, axis, **kwargs)
        dx = self.get_metric(diff, (axis,))
        return diff / dx

    def integrate(self, da, axis, **kwargs):
        """
        Perform finite volume integration along specified axis or axes,
        accounting for grid metrics. (e.g. cell length, area, volume)

        Parameters
        ----------
        axis : str, list of str
            Name of the axis on which to act
        **kwargs: dict
            Additional arguments passed to `xarray.DataArray.sum`

        Returns
        -------
        da_i : xarray.DataArray
            The integrated data
        """

        weight = self.get_metric(da, axis)
        weighted = da * weight
        # TODO: We should integrate xarray.weighted once available.

        # get dimension(s) corresponding to `da` and `axis` input
        dim = self._get_dims_from_axis(da, axis)

        return weighted.sum(dim, **kwargs)

    def cumint(self, da, axis, **kwargs):
        """
        Perform cumulative integral along specified axis or axes,
        accounting for grid metrics. (e.g. cell length, area, volume)

        Parameters
        ----------
        axis : str or list or tuple
            Name of the axis on which to act. Multiple axes can be passed as list or
            tuple (e.g. ``['X', 'Y']``). Functions will be executed over each axis in the
            given order.
        to : str or dict, optional
            The direction in which to shift the array (can be ['center','left','right','inner','outer']).
            If not specified, default will be used.
            Optionally a dict with separate values for each axis can be passed (see example)
        boundary : None or str or dict, optional
            A flag indicating how to handle boundaries:

            * None:  Do not apply any boundary conditions. Raise an error if
              boundary conditions are required for the operation.
            * 'fill':  Set values outside the array boundary to fill_value
              (i.e. a Dirichlet boundary condition.)
            * 'extend': Set values outside the array to the nearest array
              value. (i.e. a limited form of Neumann boundary condition.)

            Optionally a dict with separate values for each axis can be passed.
        fill_value : {float, dict}, optional
            The value to use in the boundary condition with `boundary='fill'`.
            Optionally a dict with separate values for each axis can be passed.
        metric_weighted : str or tuple of str or dict, optional
            Optionally use metrics to multiply/divide with appropriate metrics before/after the operation.
            E.g. if passing `metric_weighted=['X', 'Y']`, values will be weighted by horizontal area.
            If `False` (default), the points will be weighted equally.
            Optionally a dict with seperate values for each axis can be passed.

        Returns
        -------
        da_i : xarray.DataArray
            The cumulatively integrated data
        """

        weight = self.get_metric(da, axis)
        weighted = da * weight
        # TODO: We should integrate xarray.weighted once available.

        return self.cumsum(weighted, axis, **kwargs)

    def average(self, da, axis, **kwargs):
        """
        Perform weighted mean reduction along specified axis or axes,
        accounting for grid metrics. (e.g. cell length, area, volume)

        Parameters
        ----------
        axis : str, list of str
            Name of the axis on which to act
        **kwargs: dict
            Additional arguments passed to `xarray.DataArray.weighted.mean`

        Returns
        -------
        da_i : xarray.DataArray
            The averaged data
        """

        weight = self.get_metric(da, axis)
        weighted = da.weighted(weight)

        # get dimension(s) corresponding to `da` and `axis` input
        dim = self._get_dims_from_axis(da, axis)
        return weighted.mean(dim, **kwargs)

    def transform(self, da, axis, target, **kwargs):
        """Convert an array of data to new 1D-coordinates along `axis`.
        The method takes a multidimensional array of data `da` and
        transforms it onto another data_array `target_data` in the
        direction of the axis (for each 1-dimensional 'column').

        `target_data` can be e.g. the existing coordinate along an
        axis, like depth. xgcm automatically detects the appropriate
        coordinate and then transforms the data from the input
        positions to the desired positions defined in `target`. This
        is the default behavior. The method can also be used for more
        complex cases like transforming a dataarray into new
        coordinates that are defined by e.g. a tracer field like
        temperature, density, etc.

        Currently two methods are supported to carry out the
        transformation:

        - 'linear': Values are linear interpolated between 1D columns
          along `axis` of `da` and `target_data`. This method requires
          `target_data` to increase/decrease monotonically. `target`
          values are interpreted as new cell centers in this case. By
          default this method will return nan for values in `target` that
          are outside of the range of `target_data`, setting
          `mask_edges=False` results in the default np.interp behavior of
          repeated values.

        - 'conservative': Values are transformed while conserving the
          integral of `da` along each 1D column. This method can be used
          with non-monotonic values of `target_data`. Currently this will
          only work with extensive quantities (like heat, mass, transport)
          but not with intensive quantities (like temperature, density,
          velocity). N given `target` values are interpreted as cell-bounds
          and the returned array will have N-1 elements along the newly
          created coordinate, with coordinate values that are interpolated
          between `target` values.

        Parameters
        ----------
        da : xr.DataArray
            Input data
        axis : str
            Name of the axis on which to act
        target : {np.array, xr.DataArray}
            Target points for transformation. Dependin on the method is
            interpreted as cell center (method='linear') or cell bounds
            (method='conservative).
            Values correpond to `target_data` or the existing coordinate
            along the axis (if `target_data=None`). The name of the
            resulting new coordinate is determined by the input type.
            When passed as numpy array the resulting dimension is named
            according to `target_data`, if provided as xr.Dataarray
            naming is inferred from the `target` input.
        target_data : xr.DataArray, optional
            Data to transform onto (e.g. a tracer like density or temperature).
            Defaults to None, which infers the appropriate coordinate along
            `axis` (e.g. the depth).
        method : str, optional
            Method used to transform, by default "linear"
        mask_edges : bool, optional
            If activated, `target` values outside the range of `target_data`
            are masked with nan, by default True. Only applies to 'linear' method.
        bypass_checks : bool, optional
            Only applies for `method='linear'`.
            Option to bypass logic to flip data if monotonically decreasing along the axis.
            This will improve performance if True, but the user needs to ensure that values
            are increasing alon the axis.
        suffix : str, optional
            Customizable suffix to the name of the output array. This will
            be added to the original name of `da`. Defaults to `_transformed`.

        Returns
        -------
        xr.DataArray
            The transformed data


        """

        ax = self.axes[axis]
        return ax.transform(da, target, **kwargs)

    def diff_2d_vector(self, vector, **kwargs):
        """
        Difference a 2D vector to the intermediate grid point. This method is
        only necessary for complex grid topologies.

        Parameters
        ----------
        vector : dict
            A dictionary with two entries. Keys are axis names, values are
            vector components along each axis.
        to : {'center', 'left', 'right', 'inner', 'outer'}
            The direction in which to shift the array. If not specified,
            default will be used.
        boundary : {None, 'fill', 'extend'}
            A flag indicating how to handle boundaries:

            * None:  Do not apply any boundary conditions. Raise an error if
              boundary conditions are required for the operation.
            * 'fill':  Set values outside the array boundary to fill_value
              (i.e. a Dirichlet boundary condition.)
            * 'extend': Set values outside the array to the nearest array
              value. (i.e. a limited form of Neumann boundary condition.)
        fill_value : float, optional
            The value to use in the boundary condition with `boundary='fill'`.
        vector_partner : dict, optional
            A single key (string), value (DataArray)
        keep_coords : boolean, optional
            Preserves compatible coordinates. False by default.
        Returns
        -------
        vector_diff : dict
            A dictionary with two entries. Keys are axis names, values
            are differenced vector components along each axis
        """

        return self._apply_vector_function(Axis.diff, vector, **kwargs)


def _select_grid_ufunc(funcname, signature: _GridUFuncSignature, module, **kwargs):
    # TODO to select via other kwargs (e.g. boundary) the signature of this function needs to be generalised

    def is_grid_ufunc(obj):
        return isinstance(obj, GridUFunc)

    # This avoids defining a list of functions in gridops.py
    all_predefined_ufuncs = inspect.getmembers(module, is_grid_ufunc)

    name_matching_ufuncs = [
        f for name, f in all_predefined_ufuncs if name.startswith(funcname)
    ]
    if len(name_matching_ufuncs) == 0:
        raise NotImplementedError(
            f"Could not find any pre-defined {funcname} grid ufuncs"
        )

    signature_matching_ufuncs = [
        f for f in name_matching_ufuncs if f.signature.equivalent(signature)
    ]
    if len(signature_matching_ufuncs) == 0:
        raise NotImplementedError(
            f"Could not find any pre-defined {funcname} grid ufuncs with signature {signature}"
        )

    matching_ufuncs = signature_matching_ufuncs

    # TODO select via any other kwargs (such as boundary? metrics?) once implemented
    all_kwargs = kwargs.copy()
    # boundary = kwargs.pop("boundary", None)
    # if boundary:
    #    matching_ufuncs = [uf for uf in matching_ufuncs if uf.boundary == boundary]

    if len(matching_ufuncs) > 1:
        # TODO include kwargs used to match in this error message
        raise ValueError(
            f"Function {funcname} with signature='{signature}' and kwargs={all_kwargs} is an ambiguous selection"
        )
    elif len(matching_ufuncs) == 0:
        raise NotImplementedError(
            f"Could not find any pre-defined {funcname} grid ufuncs with signature='{signature}' and kwargs"
            f"={all_kwargs}"
        )
    else:
        # Exactly 1 matching function
        return matching_ufuncs[0], kwargs


def raw_interp_function(data_left, data_right):
    # linear, centered interpolation
    # TODO: generalize to higher order interpolation
    return 0.5 * (data_left + data_right)


def raw_diff_function(data_left, data_right):
    return data_right - data_left


def raw_min_function(data_left, data_right):
    return np.minimum(data_right, data_left)


def raw_max_function(data_left, data_right):
    return np.maximum(data_right, data_left)


_other_docstring_options = """
    * 'dirichlet'
       The value of the array at the boundary point is specified by
       `fill_value`.
    * 'neumann'
       The value of the array diff at the boundary point is
       specified[1]_ by `fill_value`.

        .. [1] https://en.wikipedia.org/wiki/Dirichlet_boundary_condition
        .. [2] https://en.wikipedia.org/wiki/Neumann_boundary_condition
"""<|MERGE_RESOLUTION|>--- conflicted
+++ resolved
@@ -5,10 +5,6 @@
 import warnings
 from collections import OrderedDict
 
-<<<<<<< HEAD
-import docrep  # type: ignore
-=======
->>>>>>> 83deab5c
 import numpy as np
 import xarray as xr
 from dask.array import Array as Dask_Array
@@ -37,6 +33,7 @@
     from typing import Literal
 except ImportError:
     from typing_extensions import Literal  # type: ignore
+
 
 def _maybe_promote_str_to_list(a):
     # TODO: improve this
@@ -1741,7 +1738,6 @@
 
         return out
 
-<<<<<<< HEAD
     def pad(self, *arrays, boundary_width=None, boundary=None, fill_value=None):
         """
         Pads the boundary of given arrays along given Axes, according to information in Axes.boundary.
@@ -2085,9 +2081,6 @@
             **kwargs,
         )
 
-    @docstrings.dedent
-=======
->>>>>>> 83deab5c
     def interp(self, da, axis, **kwargs):
         """
         Interpolate neighboring points to the intermediate grid point along

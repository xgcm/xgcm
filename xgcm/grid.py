--- conflicted
+++ resolved
@@ -1669,7 +1669,6 @@
 
         weight = self.get_metric(da, axis)
         weighted = da * weight
-        # TODO: We should integrate xarray.weighted once available.
 
         # get dimension(s) corresponding
         # to `da` and `axis` input
@@ -1697,7 +1696,6 @@
 
         weight = self.get_metric(da, axis)
         weighted = da * weight
-        # TODO: We should integrate xarray.weighted once available.
 
         return self.cumsum(weighted, axis, **kwargs)
 
@@ -1723,11 +1721,11 @@
         da = da.copy()
         weight = self.get_metric(da, axis)
         weighted = da.weighted(weight)
+
         # get dimension(s) corresponding
         # to `da` and `axis` input
         dim = self._get_dims_from_axis(da, axis)
         return weighted.mean(dim, **kwargs)
-<<<<<<< HEAD
 
     def transform(self, da, axis, target, **kwargs):
         """Convert an array of data to new 1D-coordinates along `axis`.
@@ -1805,8 +1803,6 @@
 
         ax = self.axes[axis]
         return ax.transform(da, target, **kwargs)
-=======
->>>>>>> 6cfa86a3
 
     @docstrings.dedent
     def diff_2d_vector(self, vector, **kwargs):

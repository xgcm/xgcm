import functools
import inspect
import itertools
import operator
import warnings
from collections import OrderedDict

import docrep  # type: ignore
import numpy as np
import xarray as xr
from dask.array import Array as Dask_Array

from . import comodo, gridops
from .duck_array_ops import _apply_boundary_condition, _pad_array, concatenate
from .grid_ufunc import (
    GridUFunc,
    Signature,
    _has_chunked_core_dims,
    apply_as_grid_ufunc,
)
from .metrics import iterate_axis_combinations

try:
    import numba  # type: ignore

    from .transform import conservative_interpolation, linear_interpolation
except ImportError:
    numba = None

<<<<<<< HEAD
from typing import Any, Callable, Dict, Iterable, List, Literal, Mapping, Tuple, Union
=======
from typing import Any, Callable, Dict, Iterable, List, Mapping, Sequence, Tuple, Union

# Only need this until python 3.8
try:
    from typing import Literal
except ImportError:
    from typing_extensions import Literal  # type: ignore
>>>>>>> bfbc717b

docstrings = docrep.DocstringProcessor(doc_key="My doc string")


def _maybe_promote_str_to_list(a):
    # TODO: improve this
    if isinstance(a, str):
        return [a]
    else:
        return a


_VALID_BOUNDARY = [None, "fill", "extend", "extrapolate"]


class Axis:
    """
    An object that represents a group of coordinates that all lie along the same
    physical dimension but at different positions with respect to a grid cell.
    There are four possible positions:

         Center
         |------o-------|------o-------|------o-------|------o-------|
               [0]            [1]            [2]            [3]

         Left
         |------o-------|------o-------|------o-------|------o-------|
        [0]            [1]            [2]            [3]

         Right
         |------o-------|------o-------|------o-------|------o-------|
                       [0]            [1]            [2]            [3]

         Inner
         |------o-------|------o-------|------o-------|------o-------|
                       [0]            [1]            [2]

         Outer
         |------o-------|------o-------|------o-------|------o-------|
        [0]            [1]            [2]            [3]            [4]

    The `center` position is the only one without the `c_grid_axis_shift`
    attribute, which must be present for the other four. However, the actual
    value of `c_grid_axis_shift` is ignored for `inner` and `outer`, which are
    differentiated by their length.
    """

    def __init__(
        self,
        ds,
        axis_name,
        periodic=True,
        default_shifts={},
        coords=None,
        boundary=None,
        fill_value=None,
    ):
        """
        Create a new Axis object from an input dataset.

        Parameters
        ----------
        ds : xarray.Dataset
            Contains the relevant grid information. Coordinate attributes
            should conform to Comodo conventions [1]_.
        axis_name : str
            The name of the axis (should match axis attribute)
        periodic : bool, optional
            Whether the domain is periodic along this axis
        default_shifts : dict, optional
            Default mapping from and to grid positions
            (e.g. `{'center': 'left'}`). Will be inferred if not specified.
        coords : dict, optional
            Mapping of axis positions to coordinate names
            (e.g. `{'center': 'XC', 'left: 'XG'}`)
        boundary : str or dict, optional,
            boundary can either be one of {None, 'fill', 'extend', 'extrapolate'}

            * None:  Do not apply any boundary conditions. Raise an error if
              boundary conditions are required for the operation.
            * 'fill':  Set values outside the array boundary to fill_value
              (i.e. a Dirichlet boundary condition.)
            * 'extend': Set values outside the array to the nearest array
              value. (i.e. a limited form of Neumann boundary condition where
              the difference at the boundary will be zero.)
            * 'extrapolate': Set values by extrapolating linearly from the two
              points nearest to the edge
            This sets the default value. It can be overriden by specifying the
            boundary kwarg when calling specific methods.
        fill_value : float, optional
            The value to use in the boundary condition when `boundary='fill'`.

        REFERENCES
        ----------
        .. [1] Comodo Conventions https://web.archive.org/web/20160417032300/http://pycomodo.forge.imag.fr/norm.html
        """

        self._ds = ds
        self.name = axis_name
        self._periodic = periodic
        if boundary not in _VALID_BOUNDARY:
            raise ValueError(
                f"Expected 'boundary' to be one of {_VALID_BOUNDARY}. Received {boundary!r} instead."
            )
        self.boundary = boundary
        if fill_value is not None and not isinstance(fill_value, (int, float)):
            raise ValueError("Expected 'fill_value' to be a number.")
        self.fill_value = fill_value if fill_value is not None else 0.0

        if coords:
            # use specified coords
            self.coords = {pos: name for pos, name in coords.items()}
        else:
            # fall back on comodo conventions
            self.coords = comodo.get_axis_positions_and_coords(ds, axis_name)

        # self.coords is a dictionary with the following structure
        #   key: position_name {'center' ,'left' ,'right', 'outer', 'inner'}
        #   value: name of the dimension

        # set default position shifts
        fallback_shifts = {
            "center": ("left", "right", "outer", "inner"),
            "left": ("center",),
            "right": ("center",),
            "outer": ("center",),
            "inner": ("center",),
        }
        self._default_shifts = {}
        for pos in self.coords:
            # use user-specified value if present
            if pos in default_shifts:
                self._default_shifts[pos] = default_shifts[pos]
            else:
                for possible_shift in fallback_shifts[pos]:
                    if possible_shift in self.coords:
                        self._default_shifts[pos] = possible_shift
                        break

        ########################################################################
        # DEVELOPER DOCUMENTATION
        #
        # The attributes below are my best attempt to represent grid topology
        # in a general way. The data structures are complicated, but I can't
        # think of any way to simplify them.
        #
        # self._facedim (str) is the name of a dimension (e.g. 'face') or None.
        # If it is None, that means that the grid topology is _simple_, i.e.
        # that this is not a cubed-sphere grid or similar. For example:
        #
        #     ds.dims == ('time', 'lat', 'lon')
        #
        # If _facedim is set to a dimension name, that means that shifting
        # grid positions requires exchanging data among multiple "faces"
        # (a.k.a. "tiles", "facets", etc.). For this to work, there must be a
        # dimension corresponding to the different faces. This is `_facedim`.
        # For example:
        #
        #     ds.dims == ('time', 'face', 'lat', 'lon')
        #
        # In this case, `self._facedim == 'face'`
        #
        # We initialize all of this to None and let the `Grid` class handle
        # setting these attributes for complex geometries.
        self._facedim = None
        #
        # `self._connections` is a dictionary. It contains information about the
        # connectivity among this axis and other axes.
        # It should have the structure
        #
        #     {facedim_index: ((left_facedim_index, left_axis, left_reverse),
        #                      (right_facedim_index, right_axis, right_reverse)}
        #
        # `facedim_index` : a value used to index the `self._facedim` dimension
        #   (If `self._facedim` is `None`, then there should be only one key in
        #   `facedim_index` and that key should be `None`.)
        # `left_facedim_index` : the facedim index of the neighbor to the left.
        #   (If `self._facedim` is `None`, this must also be `None`.)
        # `left_axis` : an `Axis` object for the values to the left of this axis
        # `left_reverse` : bool, whether the connection should be reversed. By
        #   default, the left side of this axis will be connected to the right
        #   side of the neighboring axis. `left_reverse` overrides this and
        #   instead connects to the left side of the neighboring axis
        self._connections = {None: (None, None)}

        # now we implement periodic coordinates by setting appropriate
        # connections
        if periodic:
            self._connections = {None: ((None, self, False), (None, self, False))}

    def __repr__(self):
        is_periodic = "periodic" if self._periodic else "not periodic"
        summary = [
            "<xgcm.Axis '%s' (%s, boundary=%r)>"
            % (self.name, is_periodic, self.boundary)
        ]
        summary.append("Axis Coordinates:")
        summary += self._coord_desc()
        return "\n".join(summary)

    def _coord_desc(self):
        summary = []
        for name, cname in self.coords.items():
            coord_info = "  * %-8s %s" % (name, cname)
            if name in self._default_shifts:
                coord_info += " --> %s" % self._default_shifts[name]
            summary.append(coord_info)
        return summary

    @docstrings.get_sectionsf("neighbor_binary_func")
    @docstrings.dedent
    def _neighbor_binary_func(
        self,
        da,
        f,
        to,
        boundary=None,
        fill_value=None,
        boundary_discontinuity=None,
        vector_partner=None,
        keep_coords=False,
    ):
        """
        Apply a function to neighboring points.

        Parameters
        ----------
        da : xarray.DataArray
            The data on which to operate
        f : function
            With signature f(da_left, da_right, shift)
        to : {'center', 'left', 'right', 'inner', 'outer'}
            The direction in which to shift the array. If not specified,
            default will be used.
        boundary : {None, 'fill', 'extend'}
            A flag indicating how to handle boundaries:

            * None:  Do not apply any boundary conditions. Raise an error if
              boundary conditions are required for the operation.
            * 'fill':  Set values outside the array boundary to fill_value
              (i.e. a Dirichlet boundary condition.)
            * 'extend': Set values outside the array to the nearest array
              value. (i.e. a limited form of Neumann boundary condition.)
        fill_value : float, optional
            The value to use in the boundary condition with `boundary='fill'`.
        vector_partner : dict, optional
            A single key (string), value (DataArray)
        keep_coords : boolean, optional
            Preserves compatible coordinates. False by default.

        Returns
        -------
        da_i : xarray.DataArray
            The differenced data
        """
        position_from, dim = self._get_position_name(da)
        if to is None:
            to = self._default_shifts[position_from]

        if boundary is None:
            boundary = self.boundary
        if fill_value is None:
            fill_value = self.fill_value
        data_new = self._neighbor_binary_func_raw(
            da,
            f,
            to,
            boundary=boundary,
            fill_value=fill_value,
            boundary_discontinuity=boundary_discontinuity,
            vector_partner=vector_partner,
        )
        # wrap in a new xarray wrapper
        da_new = self._wrap_and_replace_coords(da, data_new, to, keep_coords)

        return da_new

    docstrings.delete_params("neighbor_binary_func.parameters", "f")

    def _neighbor_binary_func_raw(
        self,
        da,
        f,
        to,
        boundary=None,
        fill_value=0.0,
        boundary_discontinuity=None,
        vector_partner=None,
        position_check=True,
    ):

        # get the two neighboring sets of raw data
        data_left, data_right = self._get_neighbor_data_pairs(
            da,
            to,
            boundary=boundary,
            fill_value=fill_value,
            boundary_discontinuity=boundary_discontinuity,
            vector_partner=vector_partner,
            position_check=position_check,
        )

        # apply the function
        data_new = f(data_left, data_right)

        return data_new

    def _get_edge_data(
        self,
        da,
        is_left_edge=True,
        boundary=None,
        fill_value=0.0,
        ignore_connections=False,
        vector_partner=None,
        boundary_discontinuity=None,
    ):
        """Get the appropriate edge data given axis connectivity and / or
        boundary conditions.
        """

        position, this_dim = self._get_position_name(da)
        this_axis_num = da.get_axis_num(this_dim)

        def face_edge_data(fnum, face_axis, count=1):
            # get the edge data for a single face

            # There will not necessarily be connection data for every face
            # for every axis. If there is no connection data, fnum will not
            # be a key for self._connections.

            if fnum in self._connections:
                # it should always be a len 2 tuple
                face_connection = self._connections[fnum][0 if is_left_edge else 1]
            else:
                face_connection = None

            if (face_connection is None) or ignore_connections:
                # no connection: use specified boundary condition instead
                if self._facedim:
                    da_face = da.isel(**{self._facedim: slice(fnum, fnum + 1)})
                else:
                    da_face = da
                return _apply_boundary_condition(
                    da_face,
                    this_dim,
                    is_left_edge,
                    boundary=boundary,
                    fill_value=fill_value,
                )

            neighbor_fnum, neighbor_axis, reverse = face_connection

            # check for consistency
            if face_axis is None:
                assert neighbor_fnum is None

            # Build up a slice that selects the correct edge region for a
            # given face. We work directly with variables rather than
            # DataArrays in the hopes of greater efficiency, avoiding
            # indexing / alignment

            # Start with getting all the data
            edge_slice = [slice(None)] * da.ndim
            if face_axis is not None:
                # get the neighbor face
                edge_slice[face_axis] = slice(neighbor_fnum, neighbor_fnum + 1)

            data = da
            # vector_partner is a one-entry dictionary
            # - key is an axis identifier (e.g. 'X')
            # - value is a DataArray
            if vector_partner:
                vector_partner_axis_name = next(iter(vector_partner))
                if neighbor_axis.name == vector_partner_axis_name:
                    data = vector_partner[vector_partner_axis_name]
                    if reverse:
                        raise NotImplementedError(
                            "Don't know how to handle "
                            "vectors with reversed "
                            "connections."
                        )
            # TODO: there is still lots to figure out here regarding vectors.
            # What we have currently works fine for vectors oriented normal
            # to the axis (e.g. interp and diff u along x axis)
            # It does NOT work for vectors tangent to the axis
            # (e.g. interp and diff v along x axis)
            # That is a pretty hard problem to solve, because rotating these
            # faces also mixes up left vs right position. The solution will be
            # quite involved and will probably require the edge points to be
            # populated.
            # I don't even know how to detect the fail case, let alone solve it.

            neighbor_edge_dim = neighbor_axis.coords[position]
            neighbor_edge_axis_num = data.get_axis_num(neighbor_edge_dim)
            if is_left_edge and not reverse:
                neighbor_edge_slice = slice(-count, None)
            else:
                neighbor_edge_slice = slice(None, count)
            edge_slice[neighbor_edge_axis_num] = neighbor_edge_slice

            # the orthogonal dimension need to be reoriented if we are
            # connected to the other axis. Is this because of some deep
            # topological principle?
            if neighbor_axis is not self:
                ortho_axis = da.get_axis_num(self.coords[position])
                ortho_slice = slice(None, None, -1)
                edge_slice[ortho_axis] = ortho_slice

            edge = data.variable[tuple(edge_slice)].data

            # the axis of the edge on THIS face is not necessarily the same
            # as the axis on the OTHER face
            if neighbor_axis is not self:
                edge = edge.swapaxes(neighbor_edge_axis_num, this_axis_num)

            return edge

        if self._facedim:
            face_axis_num = da.get_axis_num(self._facedim)
            arrays = [
                face_edge_data(fnum, face_axis_num) for fnum in da[self._facedim].values
            ]
            edge_data = concatenate(arrays, face_axis_num)
        else:
            edge_data = face_edge_data(None, None)
        if self._periodic:
            if boundary_discontinuity:
                if is_left_edge:
                    edge_data = edge_data - boundary_discontinuity
                elif not is_left_edge:
                    edge_data = edge_data + boundary_discontinuity
        return edge_data

    def _extend_left(
        self,
        da,
        boundary=None,
        fill_value=0.0,
        ignore_connections=False,
        vector_partner=None,
        boundary_discontinuity=None,
    ):

        axis_num = self._get_axis_dim_num(da)
        kw = dict(
            is_left_edge=True,
            boundary=boundary,
            fill_value=fill_value,
            ignore_connections=ignore_connections,
            vector_partner=vector_partner,
            boundary_discontinuity=boundary_discontinuity,
        )
        edge_data = self._get_edge_data(da, **kw)
        return concatenate([edge_data, da.data], axis=axis_num)

    def _extend_right(
        self,
        da,
        boundary=None,
        fill_value=0.0,
        ignore_connections=False,
        vector_partner=None,
        boundary_discontinuity=None,
    ):
        axis_num = self._get_axis_dim_num(da)
        kw = dict(
            is_left_edge=False,
            boundary=boundary,
            fill_value=fill_value,
            ignore_connections=ignore_connections,
            vector_partner=vector_partner,
            boundary_discontinuity=boundary_discontinuity,
        )
        edge_data = self._get_edge_data(da, **kw)
        return concatenate([da.data, edge_data], axis=axis_num)

    def _get_neighbor_data_pairs(
        self,
        da,
        position_to,
        boundary=None,
        fill_value=0.0,
        ignore_connections=False,
        boundary_discontinuity=None,
        vector_partner=None,
        position_check=True,
    ):

        position_from, dim = self._get_position_name(da)
        axis_num = da.get_axis_num(dim)

        boundary_kwargs = dict(
            boundary=boundary,
            fill_value=fill_value,
            ignore_connections=ignore_connections,
            vector_partner=vector_partner,
            boundary_discontinuity=boundary_discontinuity,
        )

        valid_positions = ["outer", "inner", "left", "right", "center"]

        if position_to == position_from:
            raise ValueError("Can't get neighbor pairs for the same position.")

        if position_to not in valid_positions:
            raise ValueError(
                "`%s` is not a valid axis position name. Valid "
                "names are %r." % (position_to, valid_positions)
            )

        # This prevents the grid generation to work, I added an optional
        # kwarg that deactivates this check
        # (only set False from autogenerate/generate_grid_ds)

        if position_check:
            if position_to not in self.coords:
                raise ValueError(
                    "This axis doesn't contain a `%s` position" % position_to
                )

        transition = (position_from, position_to)

        if (transition == ("outer", "center")) or (transition == ("center", "inner")):
            # don't need any edge values
            left = da.isel(**{dim: slice(None, -1)}).data
            right = da.isel(**{dim: slice(1, None)}).data
        elif (transition == ("center", "outer")) or (transition == ("inner", "center")):
            # need both edge values
            left = self._extend_left(da, **boundary_kwargs)
            right = self._extend_right(da, **boundary_kwargs)
        elif transition == ("center", "left") or transition == ("right", "center"):
            # need to slice *after* getting edge because otherwise we could
            # mess up complicated connections (e.g. cubed-sphere)
            left = self._extend_left(da, **boundary_kwargs)
            # unfortunately left is not an xarray so we have to slice
            # it the long numpy way
            slc = axis_num * (slice(None),) + (slice(0, -1),)
            left = left[slc]
            right = da.data
        elif transition == ("center", "right") or transition == ("left", "center"):
            # need to slice *after* getting edge because otherwise we could
            # mess up complicated connections (e.g. cubed-sphere)
            right = self._extend_right(da, **boundary_kwargs)
            # unfortunately left is not an xarray so we have to slice
            # it the long numpy way
            slc = axis_num * (slice(None),) + (slice(1, None),)
            right = right[slc]
            left = da.data
        else:
            raise NotImplementedError(
                " to ".join(transition) + " transition not yet supported."
            )

        return left, right

    @docstrings.dedent
    def interp(
        self,
        da,
        to=None,
        boundary=None,
        fill_value=None,
        boundary_discontinuity=None,
        vector_partner=None,
        keep_coords=False,
    ):
        """
        Interpolate neighboring points to the intermediate grid point along
        this axis.

        Parameters
        ----------
        %(neighbor_binary_func.parameters.no_f)s


        Returns
        -------
        da_i : xarray.DataArray
            The interpolated data

        """

        return self._neighbor_binary_func(
            da,
            raw_interp_function,
            to,
            boundary,
            fill_value,
            boundary_discontinuity,
            vector_partner,
            keep_coords=keep_coords,
        )

    @docstrings.dedent
    def diff(
        self,
        da,
        to=None,
        boundary=None,
        fill_value=None,
        boundary_discontinuity=None,
        vector_partner=None,
        keep_coords=False,
    ):
        """
        Difference neighboring points to the intermediate grid point.

        Parameters
        ----------
        %(neighbor_binary_func.parameters.no_f)s

        Returns
        -------
        da_i : xarray.DataArray
            The differenced data
        """

        return self._neighbor_binary_func(
            da,
            raw_diff_function,
            to,
            boundary,
            fill_value,
            boundary_discontinuity,
            vector_partner,
            keep_coords=keep_coords,
        )

    @docstrings.dedent
    def cumsum(self, da, to=None, boundary=None, fill_value=0.0, keep_coords=False):
        """
        Cumulatively sum a DataArray, transforming to the intermediate axis
        position.

        Parameters
        ----------
        %(neighbor_binary_func.parameters.no_f)s

        Returns
        -------
        da_cum : xarray.DataArray
            The cumsummed data
        """

        pos, dim = self._get_position_name(da)

        if to is None:
            to = self._default_shifts[pos]

        # first use xarray's cumsum method
        da_cum = da.cumsum(dim=dim)

        boundary_kwargs = dict(boundary=boundary, fill_value=fill_value)

        # now pad / trim the data as necessary
        # here we enumerate all the valid possible shifts
        if (pos == "center" and to == "right") or (pos == "left" and to == "center"):
            # do nothing, this is the default for how cumsum works
            data = da_cum.data
        elif (pos == "center" and to == "left") or (pos == "right" and to == "center"):
            data = _pad_array(
                da_cum.isel(**{dim: slice(0, -1)}), dim, left=True, **boundary_kwargs
            )
        elif (pos == "center" and to == "inner") or (pos == "outer" and to == "center"):
            data = da_cum.isel(**{dim: slice(0, -1)}).data
        elif (pos == "center" and to == "outer") or (pos == "inner" and to == "center"):
            data = _pad_array(da_cum, dim, left=True, **boundary_kwargs)
        else:
            raise ValueError(
                "From `%s` to `%s` is not a valid position "
                "shift for cumsum operation." % (pos, to)
            )

        da_cum_newcoord = self._wrap_and_replace_coords(da, data, to, keep_coords)
        return da_cum_newcoord

    @docstrings.dedent
    def min(
        self,
        da,
        to=None,
        boundary=None,
        fill_value=None,
        boundary_discontinuity=None,
        vector_partner=None,
        keep_coords=False,
    ):
        """
        Minimum of neighboring points on intermediate grid point.

        Parameters
        ----------
        %(neighbor_binary_func.parameters.no_f)s

        Returns
        -------
        da_i : xarray.DataArray
            The differenced data
        """

        return self._neighbor_binary_func(
            da,
            raw_min_function,
            to,
            boundary,
            fill_value,
            boundary_discontinuity,
            vector_partner,
            keep_coords,
        )

    @docstrings.dedent
    def max(
        self,
        da,
        to=None,
        boundary=None,
        fill_value=None,
        boundary_discontinuity=None,
        vector_partner=None,
        keep_coords=False,
    ):
        """
        Maximum of neighboring points on intermediate grid point.

        Parameters
        ----------
        %(neighbor_binary_func.parameters.no_f)s

        Returns
        -------
        da_i : xarray.DataArray
            The differenced data
        """

        return self._neighbor_binary_func(
            da,
            raw_max_function,
            to,
            boundary,
            fill_value,
            boundary_discontinuity,
            vector_partner,
            keep_coords,
        )

    def transform(
        self,
        da,
        target,
        target_data=None,
        method="linear",
        mask_edges=True,
        bypass_checks=False,
        suffix="_transformed",
    ):
        """Convert an array of data to new 1D-coordinates.
        The method takes a multidimensional array of data `da` and
        transforms it onto another data_array `target_data` in the
        direction of the axis (for each 1-dimensional 'column').

        `target_data` can be e.g. the existing coordinate along an
        axis, like depth. xgcm automatically detects the appropriate
        coordinate and then transforms the data from the input
        positions to the desired positions defined in `target`. This
        is the default behavior. The method can also be used for more
        complex cases like transforming a dataarray into new
        coordinates that are defined by e.g. a tracer field like
        temperature, density, etc.

        Currently two methods are supported to carry out the
        transformation:

        - 'linear': Values are linear interpolated between 1D columns
          along `axis` of `da` and `target_data`. This method requires
          `target_data` to increase/decrease monotonically. `target`
          values are interpreted as new cell centers in this case. By
          default this method will return nan for values in `target` that
          are outside of the range of `target_data`, setting
          `mask_edges=False` results in the default np.interp behavior of
          repeated values.

        - 'conservative': Values are transformed while conserving the
          integral of `da` along each 1D column. This method can be used
          with non-monotonic values of `target_data`. Currently this will
          only work with extensive quantities (like heat, mass, transport)
          but not with intensive quantities (like temperature, density,
          velocity). N given `target` values are interpreted as cell-bounds
          and the returned array will have N-1 elements along the newly
          created coordinate, with coordinate values that are interpolated
          between `target` values.

        Parameters
        ----------
        da : xr.xr.DataArray
            Input data
        target : {np.array, xr.DataArray}
            Target points for transformation. Depending on the method is
            interpreted as cell center (method='linear') or cell bounds
            (method='conservative).
            Values correpond to `target_data` or the existing coordinate
            along the axis (if `target_data=None`). The name of the
            resulting new coordinate is determined by the input type.
            When passed as numpy array the resulting dimension is named
            according to `target_data`, if provided as xr.Dataarray
            naming is inferred from the `target` input.
        target_data : xr.DataArray, optional
            Data to transform onto (e.g. a tracer like density or temperature).
            Defaults to None, which infers the appropriate coordinate along
            `axis` (e.g. the depth).
        method : str, optional
            Method used to transform, by default "linear"
        mask_edges : bool, optional
            If activated, `target` values outside the range of `target_data`
            are masked with nan, by default True. Only applies to 'linear' method.
        bypass_checks : bool, optional
            Only applies for `method='linear'`.
            Option to bypass logic to flip data if monotonically decreasing along the axis.
            This will improve performance if True, but the user needs to ensure that values
            are increasing along the axis.
        suffix : str, optional
            Customizable suffix to the name of the output array. This will
            be added to the original name of `da`. Defaults to `_transformed`.

        Returns
        -------
        xr.DataArray
            The transformed data


        """
        # Theoretically we should be able to use a multidimensional `target`, which would need the additional information provided with `target_dim`.
        # But the feature is not tested yet, thus setting this to default value internally (resulting in error in `_parse_target`, when a multidim `target` is passed)
        target_dim = None

        # check optional numba dependency
        if numba is None:
            raise ImportError(
                "The transform functionality of xgcm requires numba. Install using `conda install numba`."
            )

        # raise error if axis is periodic
        if self._periodic:
            raise ValueError(
                "`transform` can only be used on axes that are non-periodic. Pass `periodic=False` to `xgcm.Grid`."
            )

        # raise error if the target values are not provided as xr.dataarray
        for var_name, variable, allowed_types in [
            ("da", da, [xr.DataArray]),
            ("target", target, [xr.DataArray, np.ndarray]),
            ("target_data", target_data, [xr.DataArray]),
        ]:
            if not (isinstance(variable, tuple(allowed_types)) or variable is None):
                raise ValueError(
                    f"`{var_name}` needs to be a {' or '.join([str(a) for a in allowed_types])}. Found {type(variable)}"
                )

        def _target_data_name_handling(target_data):
            """Handle target_data input without a name"""
            if target_data.name is None:
                warnings.warn(
                    "Input`target_data` has no name, but we need a name for the transformed dimension. The name `TRANSFORMED_DIMENSION` will be used. To avoid this warning, call `.rename` on `target_data` before calling `transform`."
                )
                target_data.name = "TRANSFORMED_DIMENSION"

        def _check_other_dims(target_da):
            # check if other dimensions (excluding ones associated with the transform axis) are the
            # same between `da` and `target_data`. If not provide instructions how to work around.

            da_other_dims = set(da.dims) - set(self.coords.values())
            target_da_other_dims = set(target_da.dims) - set(self.coords.values())
            if not target_da_other_dims.issubset(da_other_dims):
                raise ValueError(
                    f"Found additional dimensions [{target_da_other_dims-da_other_dims}]"
                    "in `target_data` not found in `da`. This could mean that the target "
                    "array is not on the same position along other axes."
                    " If the additional dimensions are associated witha staggered axis, "
                    "use grid.interp() to move values to other grid position. "
                    "If additional dimensions are not related to the grid (e.g. climate "
                    "model ensemble members or similar), use xr.broadcast() before using transform."
                )

        def _parse_target(target, target_dim, target_data_dim, target_data):
            """Parse target values into correct xarray naming and set default naming based on input data"""
            # if target_data is not provided, assume the target to be one of the staggered dataset dimensions.
            if target_data is None:
                target_data = self._ds[target_data_dim]

            # Infer target_dim from target
            if isinstance(target, xr.DataArray):
                if len(target.dims) == 1:
                    if target_dim is None:
                        target_dim = list(target.dims)[0]
                else:
                    if target_dim is None:
                        raise ValueError(
                            f"Cant infer `target_dim` from `target` since it has more than 1 dimension [{target.dims}]. This is currently not supported. `."
                        )
            else:
                # if the target is not provided as xr.Dataarray we take the name of the target_data as new dimension name
                _target_data_name_handling(target_data)
                target_dim = target_data.name
                target = xr.DataArray(
                    target, dims=[target_dim], coords={target_dim: target}
                )

            _check_other_dims(target_data)
            return target, target_dim, target_data

        _, dim = self._get_position_name(da)
        if method == "linear":
            target, target_dim, target_data = _parse_target(
                target, target_dim, dim, target_data
            )
            out = linear_interpolation(
                da,
                target_data,
                target,
                dim,
                dim,  # in this case the dimension of phi and theta are the same
                target_dim,
                mask_edges=mask_edges,
                bypass_checks=bypass_checks,
            )
        elif method == "conservative":
            # the conservative method requires `target_data` to be on the `outer` coordinate.
            # If that is not the case (a very common use case like transformation on any tracer),
            # we need to infer the boundary values (using the interp logic)
            # for this method we need the `outer` position. Error out if its not there.
            try:
                target_data_dim = self.coords["outer"]
            except KeyError:
                raise RuntimeError(
                    "In order to use the method `conservative` the grid object needs to have `outer` coordinates."
                )

            target, target_dim, target_data = _parse_target(
                target, target_dim, target_data_dim, target_data
            )

            # check on which coordinate `target_data` is, and interpolate if needed
            if target_data_dim not in target_data.dims:
                warnings.warn(
                    "The `target data` input is not located on the cell bounds. This method will continue with linear interpolation with repeated boundary values. For most accurate results provide values on cell bounds.",
                    UserWarning,
                )
                target_data = self.interp(target_data, boundary="extend")
                # This seems to end up with chunks along the axis dimension.
                # Rechunk to keep xr.apply_func from complaining.
                # TODO: This should be made obsolete, when the internals are refactored using numba
                target_data = target_data.chunk(
                    {self._get_position_name(target_data)[1]: -1}
                )

            out = conservative_interpolation(
                da,
                target_data,
                target,
                dim,
                target_data_dim,  # in this case the dimension of phi and theta are the same
                target_dim,
            )

        return out

    def _wrap_and_replace_coords(self, da, data_new, position_to, keep_coords=False):
        """
        Take the base coords from da, the data from data_new, and return
        a new DataArray with a coordinate on position_to.
        """
        position_from, old_dim = self._get_position_name(da)
        try:
            new_dim = self.coords[position_to]
        except KeyError:
            raise KeyError("Position '%s' was not found in axis.coords." % position_to)

        orig_dims = da.dims

        coords = OrderedDict()
        dims = []
        for d in orig_dims:
            if d == old_dim:
                dims.append(new_dim)
                # only add coordinate if it actually exists
                # otherwise this creates a new coordinate where before there
                # was none
                if new_dim in self._ds.coords:
                    coords[new_dim] = self._ds.coords[new_dim]
            else:
                dims.append(d)
                # only add coordinate if it actually exists...
                if d in da.coords:
                    coords[d] = da.coords[d]

        # add compatible coords
        if keep_coords:
            for c in da.coords:
                if c not in coords and set(da[c].dims).issubset(dims):
                    coords[c] = da[c]

        return xr.DataArray(data_new, dims=dims, coords=coords)

    def _get_position_name(self, da):
        """Return the position and name of the axis coordinate in a DataArray."""
        for position, coord_name in self.coords.items():
            # TODO: should we have more careful checking of alignment here?
            if coord_name in da.dims:
                return position, coord_name

        raise KeyError(
            "None of the DataArray's dims %s were found in axis "
            "coords." % repr(da.dims)
        )

    def _get_axis_dim_num(self, da):
        """Return the dimension number of the axis coordinate in a DataArray."""
        _, coord_name = self._get_position_name(da)
        return da.get_axis_num(coord_name)


_XGCM_BOUNDARY_KWARG_TO_XARRAY_PAD_KWARG = {
    "periodic": "wrap",
    "fill": "constant",
    "extend": "edge",
}


class Grid:
    """
    An object with multiple :class:`xgcm.Axis` objects representing different
    independent axes.
    """

    def __init__(
        self,
        ds,
        check_dims=True,
        periodic=True,
        default_shifts={},
        face_connections=None,
        coords=None,
        metrics=None,
        boundary=None,
        fill_value=None,
    ):
        """
        Create a new Grid object from an input dataset.

        Parameters
        ----------
        ds : xarray.Dataset
            Contains the relevant grid information. Coordinate attributes
            should conform to Comodo conventions [1]_.
        check_dims : bool, optional
            Whether to check the compatibility of input data dimensions before
            performing grid operations.
        periodic : {True, False, list}
            Whether the grid is periodic (i.e. "wrap-around"). If a list is
            specified (e.g. ``['X', 'Y']``), the axis names in the list will be
            be periodic and any other axes founds will be assumed non-periodic.
        default_shifts : dict
            A dictionary of dictionaries specifying default grid position
            shifts (e.g. ``{'X': {'center': 'left', 'left': 'center'}}``)
        face_connections : dict
            Grid topology
        coords : dict, optional
            Specifies positions of dimension names along axes X, Y, Z, e.g
            ``{'X': {'center': 'XC', 'left: 'XG'}}``.
            Each key should be an axis name (e.g., `X`, `Y`, or `Z`) and map
            to a dictionary which maps positions (`center`, `left`, `right`,
            `outer`, `inner`) to dimension names in the dataset
            (in the example above, `XC` is at the `center` position and `XG`
            at the `left` position along the `X` axis).
            If the values are not present in ``ds`` or are not dimensions,
            an error will be raised.
        metrics : dict, optional
            Specification of grid metrics mapping axis names (X, Y, Z) to corresponding
            metric variable names in the dataset
            (e.g. {('X',):['dx_t'], ('X', 'Y'):['area_tracer', 'area_u']}
            for the cell distance in the x-direction ``dx_t`` and the
            horizontal cell areas ``area_tracer`` and ``area_u``, located at
            different grid positions).
        boundary : {None, 'fill', 'extend', 'extrapolate', dict}, optional
            A flag indicating how to handle boundaries:

            * None:  Do not apply any boundary conditions. Raise an error if
              boundary conditions are required for the operation.
            * 'fill':  Set values outside the array boundary to fill_value
              (i.e. a Dirichlet boundary condition.)
            * 'extend': Set values outside the array to the nearest array
              value. (i.e. a limited form of Neumann boundary condition.)
            * 'extrapolate': Set values by extrapolating linearly from the two
              points nearest to the edge
            Optionally a dict mapping axis name to seperate values for each axis
            can be passed.
        fill_value : {float, dict}, optional
            The value to use in boundary conditions with `boundary='fill'`.
            Optionally a dict mapping axis name to seperate values for each axis
            can be passed.
        keep_coords : boolean, optional
            Preserves compatible coordinates. False by default.

        REFERENCES
        ----------
        .. [1] Comodo Conventions https://web.archive.org/web/20160417032300/http://pycomodo.forge.imag.fr/norm.html
        """
        self._ds = ds
        self._check_dims = check_dims

        if coords:
            all_axes = coords.keys()
        else:
            all_axes = comodo.get_all_axes(ds)
            coords = {}

        # check coords input validity
        for axis, positions in coords.items():
            for pos, dim in positions.items():
                if not (dim in ds.variables or dim in ds.dims):
                    raise ValueError(
                        f"Could not find dimension `{dim}` (for the `{pos}` position on axis `{axis}`) in input dataset."
                    )
                if dim not in ds.dims:
                    raise ValueError(
                        f"Input `{dim}` (for the `{pos}` position on axis `{axis}`) is not a dimension in the input datasets `ds`."
                    )

        # Convert all inputs to axes-kwarg mappings
        # Parse axis properties
        boundary = self._as_axis_kwarg_mapping(boundary, axes=all_axes)
        fill_value = self._as_axis_kwarg_mapping(fill_value, axes=all_axes)

        # Parse list input. This case does only apply to periodic.
        # Since we plan on deprecating it soon handle it here, so we can easily
        # remove it later
        if isinstance(periodic, list):
            periodic = {axname: True for axname in periodic}
        periodic = self._as_axis_kwarg_mapping(periodic, axes=all_axes)

        # Set properties on grid object. I think we are better of
        # getting completely rid of the axis object and storing/getting info from the grid object properties
        # (all of which need to be supplied/converted to axis-value mapping).
        self.boundary: Dict[str, Union[str, float, int]] = boundary
        self.fill_value: Dict[str, Union[str, float, int]] = fill_value
        self.periodic: Dict[str, Union[str, float, int]] = periodic
        # TODO we probably want to properly define these as class properties with setter/getter?
        # TODO: This also needs to check valid inputs for each one.

        # Populate axes. Much of this is just for backward compatibility.
        self.axes = OrderedDict()
        for axis_name in all_axes:
            is_periodic = periodic.get(axis_name, False)

            if axis_name in default_shifts:
                axis_default_shifts = default_shifts[axis_name]
            else:
                axis_default_shifts = {}

            if isinstance(boundary, dict):
                axis_boundary = boundary.get(axis_name, None)
            elif isinstance(boundary, str) or boundary is None:
                axis_boundary = boundary
            else:
                raise ValueError(
                    f"boundary={boundary} is invalid. Please specify a dictionary "
                    "mapping axis name to a boundary option; a string or None."
                )
            # TODO Reimplement value checking on grid properties. See comment above
            if isinstance(fill_value, dict):
                axis_fillvalue = fill_value.get(axis_name, None)
            elif isinstance(fill_value, (int, float)) or fill_value is None:
                axis_fillvalue = fill_value
            else:
                raise ValueError(
                    f"fill_value={fill_value} is invalid. Please specify a dictionary "
                    "mapping axis name to a boundary option; a number or None."
                )

            self.axes[axis_name] = Axis(
                ds,
                axis_name,
                is_periodic,
                default_shifts=axis_default_shifts,
                coords=coords.get(axis_name),
                boundary=axis_boundary,
                fill_value=axis_fillvalue,
            )

        if face_connections is not None:
            self._assign_face_connections(face_connections)

        self._metrics = {}

        if metrics is not None:
            for key, value in metrics.items():
                self.set_metrics(key, value)

        # Finish setup

    def _as_axis_kwarg_mapping(
        self,
        kwargs: Union[Any, Dict[str, Any]],
        axes: Iterable[str] = None,
    ) -> Dict[str, Any]:
        """Convert kwarg input into dict for each available axis
        E.g. for a grid with 2 axes for the keyword argument `periodic`
        periodic = True --> periodic = {'X': True, 'Y':True}
        or if not all axes are provided, the other axes will be parsed as defaults (None)
        periodic = {'X':True} --> periodic={'X': True, 'Y':None}
        """
        if axes is None:
            axes = self.axes

        parsed_kwargs: Dict[str, Any] = dict()
        if isinstance(kwargs, dict):
            parsed_kwargs = kwargs
        else:
            for axis in axes:
                parsed_kwargs[axis] = kwargs
        return parsed_kwargs

    def _assign_face_connections(self, fc):
        """Check a dictionary of face connections to make sure all the links are
        consistent.
        """

        if len(fc) > 1:
            raise ValueError(
                "Only one face dimension is supported for now. "
                "Instead found %r" % repr(fc.keys())
            )

        # we will populate this with the axes we find in face_connections
        axis_connections = {}

        facedim = list(fc.keys())[0]
        assert facedim in self._ds

        face_links = fc[facedim]
        for fidx, face_axis_links in face_links.items():
            for axis, axis_links in face_axis_links.items():
                # initialize the axis dict if necssary
                if axis not in axis_connections:
                    axis_connections[axis] = {}
                link_left, link_right = axis_links

                def check_neighbor(link, position):
                    if link is None:
                        return
                    idx, ax, rev = link
                    # need to swap position if the link is reversed
                    correct_position = int(not position) if rev else position
                    try:
                        neighbor_link = face_links[idx][ax][correct_position]
                    except (KeyError, IndexError):
                        raise KeyError(
                            "Couldn't find a face link for face %r"
                            "in axis %r at position %r" % (idx, ax, correct_position)
                        )
                    idx_n, ax_n, rev_n = neighbor_link
                    if ax not in self.axes:
                        raise KeyError("axis %r is not a valid axis" % ax)
                    if ax_n not in self.axes:
                        raise KeyError("axis %r is not a valid axis" % ax_n)
                    if idx not in self._ds[facedim].values:
                        raise IndexError(
                            "%r is not a valid index for face"
                            "dimension %r" % (idx, facedim)
                        )
                    if idx_n not in self._ds[facedim].values:
                        raise IndexError(
                            "%r is not a valid index for face"
                            "dimension %r" % (idx, facedim)
                        )
                    # check for consistent links from / to neighbor
                    if (idx_n != fidx) or (ax_n != axis) or (rev_n != rev):
                        raise ValueError(
                            "Face link mismatch: neighbor doesn't"
                            " correctly link back to this face. "
                            "face: %r, axis: %r, position: %r, "
                            "rev: %r, link: %r, neighbor_link: %r"
                            % (fidx, axis, position, rev, link, neighbor_link)
                        )
                    # convert the axis name to an acutal axis object
                    actual_axis = self.axes[ax]
                    return idx, actual_axis, rev

                left = check_neighbor(link_left, 1)
                right = check_neighbor(link_right, 0)
                axis_connections[axis][fidx] = (left, right)

        for axis, axis_links in axis_connections.items():
            self.axes[axis]._facedim = facedim
            self.axes[axis]._connections = axis_links

    def set_metrics(self, key, value, overwrite=False):
        metric_axes = frozenset(_maybe_promote_str_to_list(key))
        axes_not_found = [ma for ma in metric_axes if ma not in self.axes]
        if len(axes_not_found) > 0:
            raise KeyError(
                f"Metric axes {axes_not_found!r} not compatible with grid axes {tuple(self.axes)!r}"
            )

        metric_value = _maybe_promote_str_to_list(value)
        for metric_varname in metric_value:
            if metric_varname not in self._ds.variables:
                raise KeyError(
                    f"Metric variable {metric_varname} not found in dataset."
                )

        existing_metric_axes = set(self._metrics.keys())
        if metric_axes in existing_metric_axes:
            value_exist = self._metrics.get(metric_axes)
            # resetting coords avoids potential broadcasting / alignment issues
            value_new = self._ds[metric_varname].reset_coords(drop=True)
            did_overwrite = False
            # go through each existing value until data array with matching dimensions is selected
            for idx, ve in enumerate(value_exist):
                # double check if dimensions match
                if set(value_new.dims) == set(ve.dims):
                    if overwrite:
                        # replace existing data array with new data array input
                        self._metrics[metric_axes][idx] = value_new
                        did_overwrite = True
                    else:
                        raise ValueError(
                            f"Metric variable {ve.name} with dimensions {ve.dims} already assigned in metrics."
                            f" Overwrite {ve.name} with {metric_varname} by setting overwrite=True."
                        )
            # if no existing value matches new value dimension-wise, just append new value
            if not did_overwrite:
                self._metrics[metric_axes].append(value_new)
        else:
            # no existing metrics for metric_axes yet; initialize empty list
            self._metrics[metric_axes] = []
            for metric_varname in metric_value:
                metric_var = self._ds[metric_varname].reset_coords(drop=True)
                self._metrics[metric_axes].append(metric_var)

    def _get_dims_from_axis(self, da, axis):
        dim = []
        axis = _maybe_promote_str_to_list(axis)
        for ax in axis:
            if ax in self.axes:
                all_dim = self.axes[ax].coords.values()
                matching_dim = [di for di in all_dim if di in da.dims]
                if len(matching_dim) == 1:
                    dim.append(matching_dim[0])
                else:
                    raise ValueError(
                        f"Did not find single matching dimension {da.dims} from {da.name} corresponding to axis {ax}, got {matching_dim}."
                    )
            else:
                raise KeyError(f"Did not find axis {ax} from data array {da.name}")
        return dim

    def get_metric(self, array, axes):
        """
        Find the metric variable associated with a set of axes for a particular
        array.

        Parameters
        ----------
        array : xarray.DataArray
            The array for which we are looking for a metric. Only its dimensions are considered.
        axes : iterable
            A list of axes for which to find the metric.

        Returns
        -------
        metric : xarray.DataArray
            A metric which can broadcast against ``array``
        """

        metric_vars = None
        array_dims = set(array.dims)

        # Will raise a Value Error if array doesn't have a dimension corresponding to metric axes specified
        # See _get_dims_from_axis
        self._get_dims_from_axis(array, frozenset(axes))

        possible_metric_vars = set(tuple(k) for k in self._metrics.keys())
        possible_combos = set(itertools.permutations(tuple(axes)))
        overlap_metrics = possible_metric_vars.intersection(possible_combos)

        if len(overlap_metrics) > 0:
            # Condition 1: metric with matching axes and dimensions exist
            overlap_metrics = frozenset(*overlap_metrics)
            possible_metrics = self._metrics[overlap_metrics]
            for mv in possible_metrics:
                metric_dims = set(mv.dims)
                if metric_dims.issubset(array_dims):
                    metric_vars = mv
                    break
            if metric_vars is None:
                # Condition 2: interpolate metric with matching axis to desired dimensions
                warnings.warn(
                    f"Metric at {array.dims} being interpolated from metrics at dimensions {mv.dims}. Boundary value set to 'extend'."
                )
                metric_vars = self.interp_like(mv, array, "extend", None)
        else:
            for axis_combinations in iterate_axis_combinations(axes):
                try:
                    # will raise KeyError if the axis combination is not in metrics
                    possible_metric_vars = [
                        self._metrics[ac] for ac in axis_combinations
                    ]
                    for possible_combinations in itertools.product(
                        *possible_metric_vars
                    ):
                        metric_dims = set(
                            [d for mv in possible_combinations for d in mv.dims]
                        )
                        if metric_dims.issubset(array_dims):
                            # Condition 3: use provided metrics with matching dimensions to calculate for required metric
                            metric_vars = possible_combinations
                            break
                        else:
                            # Condition 4: metrics in the wrong position (must interpolate before multiplying)
                            possible_dims = [pc.dims for pc in possible_combinations]
                            warnings.warn(
                                f"Metric at {array.dims} being interpolated from metrics at dimensions {possible_dims}. Boundary value set to 'extend'."
                            )
                            metric_vars = tuple(
                                self.interp_like(pc, array, "extend", None)
                                for pc in possible_combinations
                            )
                    if metric_vars is not None:
                        # return the product of the metrics
                        metric_vars = functools.reduce(operator.mul, metric_vars, 1)
                        break
                except KeyError:
                    pass
        if metric_vars is None:
            raise KeyError(
                f"Unable to find any combinations of metrics for array dims {array_dims!r} and axes {axes!r}"
            )
        return metric_vars

    @docstrings.dedent
    def interp_like(self, array, like, boundary=None, fill_value=None):
        """Compares positions between two data arrays and interpolates array to the position of like if necessary

        Parameters
        ----------
        array : DataArray
            DataArray to interpolate to the position of like
        like : DataArray
            DataArray with desired grid positions for source array
        boundary : str or dict, optional,
            boundary can either be one of {None, 'fill', 'extend', 'extrapolate'}
            * None:  Do not apply any boundary conditions. Raise an error if
              boundary conditions are required for the operation.
            * 'fill':  Set values outside the array boundary to fill_value
              (i.e. a Dirichlet boundary condition.)
            * 'extend': Set values outside the array to the nearest array
              value. (i.e. a limited form of Neumann boundary condition where
              the difference at the boundary will be zero.)
            * 'extrapolate': Set values by extrapolating linearly from the two
              points nearest to the edge
            This sets the default value. It can be overriden by specifying the
            boundary kwarg when calling specific methods.
        fill_value : float, optional
            The value to use in the boundary condition when `boundary='fill'`.

        Returns
        -------
        array : DataArray
            Source data array with updated positions along axes matching with target array
        """

        interp_axes = []
        for axname, axis in self.axes.items():
            try:
                position_array, _ = axis._get_position_name(array)
                position_like, _ = axis._get_position_name(like)
            # This will raise a KeyError if you have multiple axes contained in self,
            # since the for-loop will go through all axes, but the method is applied for only 1 axis at a time
            # This is for cases where an axis is present in self that is not available for either array or like.
            # For the axis you are interested in interpolating, there should be data for it in grid, array, and like.
            except KeyError:
                continue
            if position_like != position_array:
                interp_axes.append(axname)

        array = self.interp(
            array,
            interp_axes,
            fill_value=fill_value,
            boundary=boundary,
        )
        return array

    def __repr__(self):
        summary = ["<xgcm.Grid>"]
        for name, axis in self.axes.items():
            is_periodic = "periodic" if axis._periodic else "not periodic"
            summary.append(
                "%s Axis (%s, boundary=%r):" % (name, is_periodic, axis.boundary)
            )
            summary += axis._coord_desc()
        return "\n".join(summary)

    @docstrings.get_sectionsf("grid_func", sections=["Parameters", "Examples"])
    @docstrings.dedent
    def _grid_func(self, funcname, da, axis, **kwargs):
        """this function calls appropriate functions from `Axis` objects.
        It handles multiple axis input and weighting with metrics

        Parameters
        ----------
        axis : str or list or tuple
            Name of the axis on which to act. Multiple axes can be passed as list or
            tuple (e.g. ``['X', 'Y']``). Functions will be executed over each axis in the
            given order.
        to : str or dict, optional
            The direction in which to shift the array (can be ['center','left','right','inner','outer']).
            If not specified, default will be used.
            Optionally a dict with seperate values for each axis can be passed (see example)
            Optionally a dict with seperate values for each axis can be passed (see example)
        boundary : None or str or dict, optional
            A flag indicating how to handle boundaries:

            * None:  Do not apply any boundary conditions. Raise an error if
              boundary conditions are required for the operation.
            * 'fill':  Set values outside the array boundary to fill_value
              (i.e. a Dirichlet boundary condition.)
            * 'extend': Set values outside the array to the nearest array
              value. (i.e. a limited form of Neumann boundary condition.)

            Optionally a dict with separate values for each axis can be passed (see example)
        fill_value : {float, dict}, optional
            The value to use in the boundary condition with `boundary='fill'`.
            Optionally a dict with seperate values for each axis can be passed (see example)
        vector_partner : dict, optional
            A single key (string), value (DataArray).
            Optionally a dict with seperate values for each axis can be passed (see example)
        metric_weighted : str or tuple of str or dict, optional
            If an axis or list of axes is specified,
            the appropriate grid metrics will be used to determined the weight for interpolation.
            E.g. if passing `metric_weighted=['X', 'Y']`, values will be weighted by horizontal area.
            If `False` (default), the points will be weighted equally.
            Optionally a dict with seperate values for each axis can be passed (see example)

        """

        if (not isinstance(axis, list)) and (not isinstance(axis, tuple)):
            axis = [axis]
        # parse multi axis kwargs like e.g. `boundary`
        multi_kwargs = {k: self._as_axis_kwarg_mapping(v) for k, v in kwargs.items()}

        out = da
        for axx in axis:
            kwargs = {k: v[axx] for k, v in multi_kwargs.items()}
            ax = self.axes[axx]
            kwargs.setdefault("boundary", ax.boundary)
            func = getattr(ax, funcname)
            metric_weighted = kwargs.pop("metric_weighted", False)

            if isinstance(metric_weighted, str):
                metric_weighted = (metric_weighted,)

            if metric_weighted:
                metric = self.get_metric(out, metric_weighted)
                out = out * metric

            out = func(out, **kwargs)

            if metric_weighted:
                metric_new = self.get_metric(out, metric_weighted)
                out = out / metric_new

        return out

    def pad(self, *arrays, boundary_width=None, boundary=None, fill_value=None):
        """
        Pads the boundary of given arrays along given Axes, according to information in Axes.boundary.

        Parameters
        ----------
        arrays : Sequence[xarray.DataArray]
            Arrays to pad according to boundary and boundary_width.
        boundary_width : Dict[str: Tuple[int, int]
            The widths of the boundaries at the edge of each array.
            Supplied in a mapping of the form {axis_name: (lower_width, upper_width)}.
        boundary : {None, 'fill', 'extend', 'extrapolate', dict}, optional
            A flag indicating how to handle boundaries:
            * None: Do not apply any boundary conditions. Raise an error if
              boundary conditions are required for the operation.
            * 'fill':  Set values outside the array boundary to fill_value
              (i.e. a Dirichlet boundary condition.)
            * 'extend': Set values outside the array to the nearest array
              value. (i.e. a limited form of Neumann boundary condition.)
            * 'extrapolate': Set values by extrapolating linearly from the two
              points nearest to the edge
            Optionally a dict mapping axis name to separate values for each axis
            can be passed.
        fill_value : {float, dict}, optional
            The value to use in boundary conditions with `boundary='fill'`.
            Optionally a dict mapping axis name to separate values for each axis
            can be passed. Default is 0.
        """
        # TODO accept a general padding function like numpy.pad does as an argument to boundary

        if not boundary_width:
            raise ValueError("Must provide the widths of the boundaries")

        if boundary and isinstance(boundary, str):
            boundary = {ax_name: boundary for ax_name in self.axes.keys()}
        if fill_value is None:
            fill_value = 0.0
        if isinstance(fill_value, float):
            fill_value = {ax_name: fill_value for ax_name in self.axes.keys()}
        # xgcm uses a default fill value of 0, while xarray uses nan.
        fill_value = {k: 0.0 if v is None else v for k, v in fill_value.items()}

        padded = []
        for da in arrays:
            new_da = da
            for ax, widths in boundary_width.items():
                axis = self.axes[ax]
                _, dim = axis._get_position_name(da)

                # Use default boundary for axis unless overridden
                if boundary:
                    ax_boundary = boundary[ax]
                else:
                    ax_boundary = axis.boundary

                if ax_boundary == "extrapolate":
                    # TODO implement extrapolation
                    raise NotImplementedError
                elif ax_boundary is None:
                    # TODO this is necessary, but also seems inconsistent with the docstring, which says that None = "no boundary condition"
                    ax_boundary = "periodic"

                # TODO avoid repeatedly calling xarray pad
                try:
                    mode = _XGCM_BOUNDARY_KWARG_TO_XARRAY_PAD_KWARG[ax_boundary]
                except KeyError:
                    raise ValueError(
                        f"{ax_boundary} is not a supported type of boundary"
                    )

                if mode == "constant":
                    new_da = new_da.pad(
                        {dim: widths}, mode, constant_values=fill_value[ax]
                    )
                else:
                    new_da = new_da.pad({dim: widths}, mode)

            padded.append(new_da)

        return padded

    def _1d_grid_ufunc_dispatch(
        self,
        funcname,
        da,
        axis,
        to=None,
        keep_coords=False,
        metric_weighted: Union[
            str, Iterable[str], Dict[str, Union[str, Iterable[str]]]
        ] = None,
        **kwargs,
    ):
        """
        Calls appropriate 1D grid ufuncs on data, along the specified axes, sequentially.

        Parameters
        ----------
        axis : str or list or tuple
            Name of the axis on which to act. Multiple axes can be passed as list or
            tuple (e.g. ``['X', 'Y']``). Functions will be executed over each axis in the
            given order.
        to : str or dict, optional
            The direction in which to shift the array (can be ['center','left','right','inner','outer']).
            Can be passed as a single str to use for all axis, or as a dict with separate values for each axis.
            If not specified, the `default_shifts` stored in each Axis object will be used for that axis.
        """

        if isinstance(axis, str):
            axis = [axis]

        # convert input arguments into axes-kwarg mappings
        to = self._as_axis_kwarg_mapping(to)

        if isinstance(metric_weighted, str):
            metric_weighted = (metric_weighted,)
        metric_weighted = self._as_axis_kwarg_mapping(metric_weighted)

        # If I understand correctly, this could contain some other kwargs, which are not appropriate to convert
        # Note that the option to pass boundary (actually padding) options on the method will be deprecated,
        # so for now I will just store everything I need here.
        VALID_BOUNDARY_KWARGS = ["boundary", "periodic", "fill_value"]
        kwargs = {
            k: self._as_axis_kwarg_mapping(v) if k in VALID_BOUNDARY_KWARGS else v
            for k, v in kwargs.items()
        }

        # Now check if some of the values not provided in the kwargs are set as grid properties
        # In the future grid object properties should be the only way to access that information
        # and we can remove this.
        kwargs_with_defaults = {}

        for k in set(
            list(kwargs.keys()) + VALID_BOUNDARY_KWARGS
        ):  # iterate over all axis properties and any additional keys of `kwarg`
            if k in VALID_BOUNDARY_KWARGS:
                defaults = getattr(self, k, {})
                kwargs_input = kwargs.get(k, {})
                # overwrite if given as input
                defaults.update(kwargs_input)
                kwargs_with_defaults[k] = defaults
            else:
                kwargs_with_defaults[k] = kwargs[k]
        kwargs = kwargs_with_defaults

        # Lastly go through the inputs axis by axis, and replace
        # boundary with 'periodic' if periodic is True
        # (again this is temporary until `periodic` is deprecated)
        if "periodic" in kwargs.keys():
            boundary = kwargs.get("boundary", {})
            new_boundary = {
                k: "periodic"
                for k in kwargs["periodic"].keys()
                if kwargs["periodic"].get(k, False)
            }
            boundary.update(new_boundary)
            kwargs["boundary"] = boundary
        # remove the periodic input
        kwargs = {k: v for k, v in kwargs.items() if k != "periodic"}

        signatures = self._create_1d_grid_ufunc_signatures(da, axis=axis, to=to)

        # if any dims are chunked then we need dask
        if isinstance(da.data, Dask_Array):
            dask = "parallelized"
        else:
            dask = "forbidden"

        array = da
        # Apply 1D function over multiple axes
        # TODO This will call xarray.apply_ufunc once for each axis, but if signatures + kwargs are the same then we
        # TODO only actually need to call apply_ufunc once for those axes
        for signature_1d, ax_name in zip(signatures, axis):

            grid_ufunc, remaining_kwargs = _select_grid_ufunc(
                funcname, signature_1d, module=gridops, **kwargs
            )
            ax_metric_weighted = metric_weighted[ax_name]

            if ax_metric_weighted:
                metric = self.get_metric(array, ax_metric_weighted)
                array = array * metric

            # if chunked along core dim then we need map_overlap
            core_dim = self._get_dims_from_axis(da, ax_name)
            if _has_chunked_core_dims(array, core_dim):
                map_overlap = True
                dask = "allowed"
            else:
                map_overlap = False

            array = grid_ufunc(
                self,
                array,
                axis=[(ax_name,)],
                keep_coords=keep_coords,
                dask=dask,
                map_overlap=map_overlap,
                **remaining_kwargs,
            )

            if ax_metric_weighted:
                metric = self.get_metric(array, ax_metric_weighted)
                array = array / metric

        return self._transpose_to_keep_same_dim_order(da, array, axis)

    def _create_1d_grid_ufunc_signatures(self, da, axis, to) -> List[Signature]:
        """
        Create a list of signatures to pass to apply_grid_ufunc.

        Created from data, list of input axes, and list of target axis positions.
        One separate signature is created for each axis the 1D ufunc is going to be applied over.
        """
        signatures = []
        for ax_name in axis:
            ax = self.axes[ax_name]

            from_pos, _ = ax._get_position_name(da)  # removed `dim` since it wasnt used

            to_pos = to[ax_name]
            if to_pos is None:
                to_pos = ax._default_shifts[from_pos]

            signature_1d = Signature(f"({ax_name}:{from_pos})->({ax_name}:{to_pos})")
            signatures.append(signature_1d)

        return signatures

    def _transpose_to_keep_same_dim_order(self, da, result, axis):
        """Reorder DataArray dimensions to match the original input."""

        initial_dims = da.dims

        shifted_dims = {}
        for ax_name in axis:
            ax = self.axes[ax_name]

            _, old_dim = ax._get_position_name(da)
            _, new_dim = ax._get_position_name(result)
            shifted_dims[old_dim] = new_dim

        output_dims_but_in_original_order = [
            shifted_dims[dim] if dim in shifted_dims else dim for dim in initial_dims
        ]

        return result.transpose(*output_dims_but_in_original_order)

    def apply_as_grid_ufunc(
        self,
        func: Callable,
        *args: xr.DataArray,
        axis: Sequence[Sequence[str]] = None,
        signature: Union[str, Signature] = "",
        boundary_width: Mapping[str, Tuple[int, int]] = None,
        boundary: Union[str, Mapping[str, str]] = None,
        fill_value: Union[float, Mapping[str, float]] = None,
        dask: Literal["forbidden", "parallelized", "allowed"] = "forbidden",
        map_overlap: bool = False,
        **kwargs,
    ):
        """
        Apply a function to the given arguments in a grid-aware manner.

        The relationship between xgcm axes on the input and output are specified by
        `signature`. Wraps xarray.apply_ufunc, but determines the core dimensions
        from the grid and signature passed.

        Parameters
        ----------
        func : callable
            Function to call like `func(*args, **kwargs)` on numpy-like unlabeled
            arrays (`.data`).

            Passed directly on to `xarray.apply_ufunc`.
        *args : xarray.DataArray
            One or more xarray DataArray objects to apply the function to.
        axis : Sequence[Sequence[str]], optional
            Names of xgcm.Axes on which to act, for each array in args. Multiple axes can be passed as a sequence (e.g. ``['X', 'Y']``).
            Function will be executed over all Axes simultaneously, and each Axis must be present in the Grid.
        signature : string
            Grid universal function signature. Specifies the xgcm.Axis names and
            positions for each input and output variable, e.g.,

            ``"(X:center)->(X:left)"`` for ``diff_center_to_left(a)`.
        boundary_width : Dict[str: Tuple[int, int]
            The widths of the boundaries at the edge of each array.
            Supplied in a mapping of the form {axis_name: (lower_width, upper_width)}.
        boundary : {None, 'fill', 'extend', 'extrapolate', dict}, optional
            A flag indicating how to handle boundaries:
            * None: Do not apply any boundary conditions. Raise an error if
              boundary conditions are required for the operation.
            * 'fill':  Set values outside the array boundary to fill_value
              (i.e. a Dirichlet boundary condition.)
            * 'extend': Set values outside the array to the nearest array
              value. (i.e. a limited form of Neumann boundary condition.)
            * 'extrapolate': Set values by extrapolating linearly from the two
              points nearest to the edge
            Optionally a dict mapping axis name to separate values for each axis
            can be passed.
        fill_value : {float, dict}, optional
            The value to use in boundary conditions with `boundary='fill'`.
            Optionally a dict mapping axis name to separate values for each axis
            can be passed. Default is 0.
        dask : {"forbidden", "allowed", "parallelized"}, default: "forbidden"
            How to handle applying to objects containing lazy data in the form of
            dask arrays. Passed directly on to `xarray.apply_ufunc`.
        map_overlap : bool, optional
            Whether or not to automatically apply the function along chunked core dimensions using dask.array.map_overlap.
            Default is False. If True, will need to be accompanied by dask='allowed'.

        Returns
        -------
        results
            The result of the call to `xarray.apply_ufunc`, but including the coordinates
            given by the signature, which are read from the grid. Output is either a single
            object or a tuple of such objects.

        See Also
        --------
        apply_as_grid_ufunc
        as_grid_ufunc
        """
        return apply_as_grid_ufunc(
            func,
            *args,
            axis=axis,
            grid=self,
            signature=signature,
            boundary_width=boundary_width,
            boundary=boundary,
            fill_value=fill_value,
            dask=dask,
            map_overlap=map_overlap,
            **kwargs,
        )

    @docstrings.dedent
    def interp(self, da, axis, **kwargs):
        """
        Interpolate neighboring points to the intermediate grid point along
        this axis.


        Parameters
        ----------
        %(grid_func.parameters)s

        Examples
        --------
        %(grid_func.examples)s

        Returns
        -------
        da_i : xarray.DataArray
            The interpolated data

        Examples
        --------
        Each keyword argument can be provided as a `per-axis` dictionary. For instance,
        if a global 2D dataset should be interpolated on both X and Y axis, but it is
        only periodic in the X axis, we can do this:

        >>> grid.interp(da, ["X", "Y"], periodic={"X": True, "Y": False})
        """
        return self._1d_grid_ufunc_dispatch("interp", da, axis, **kwargs)

    @docstrings.dedent
    def diff(self, da, axis, **kwargs):
        """
        Difference neighboring points to the intermediate grid point.

        Parameters
        ----------
        %(grid_func.parameters)s

        Examples
        --------
        %(grid_func.examples)s

        Returns
        -------
        da_i : xarray.DataArray
            The differenced data

        Examples
        --------
        Each keyword argument can be provided as a `per-axis` dictionary. For instance,
        if a global 2D dataset should be differenced on both X and Y axis, but the fill
        value at the boundary should be differenc for each axis, we can do this:

        >>> grid.diff(da, ["X", "Y"], fill_value={"X": 0, "Y": 100})
        """
        return self._1d_grid_ufunc_dispatch("diff", da, axis, **kwargs)

    @docstrings.dedent
    def min(self, da, axis, **kwargs):
        """
        Minimum of neighboring points on the intermediate grid point.

        Parameters
        ----------
        %(grid_func.parameters)s

        Examples
        --------
        %(grid_func.examples)s

        Returns
        -------
        da_i : xarray.DataArray
            The mimimum data

        Examples
        --------
        Each keyword argument can be provided as a `per-axis` dictionary. For instance,
        if we want to find the minimum of sourrounding grid cells for a global 2D dataset
        in both X and Y axis, but the fill value at the boundary should be different
        for each axis, we can do this:

        >>> grid.min(da, ["X", "Y"], fill_value={"X": 0, "Y": 100})
        """
        return self._1d_grid_ufunc_dispatch("min", da, axis, **kwargs)

    @docstrings.dedent
    def max(self, da, axis, **kwargs):
        """
        Maximum of neighboring points on the intermediate grid point.

        Parameters
        ----------
        %(grid_func.parameters)s

        Examples
        --------
        %(grid_func.examples)s

        Returns
        -------
        da_i : xarray.DataArray
            The maximum data

        Examples
        --------
        Each keyword argument can be provided as a `per-axis` dictionary. For instance,
        if we want to find the maximum of sourrounding grid cells for a global 2D dataset
        in both X and Y axis, but the fill value at the boundary should be different
        for each axis, we can do this:

        >>> grid.max(da, ["X", "Y"], fill_value={"X": 0, "Y": 100})
        """
        return self._1d_grid_ufunc_dispatch("max", da, axis, **kwargs)

    @docstrings.dedent
    def cumsum(self, da, axis, **kwargs):
        """
        Cumulatively sum a DataArray, transforming to the intermediate axis
        position.

        Parameters
        ----------
        %(grid_func.parameters)s

        Examples
        --------
        %(grid_func.examples)s

        Returns
        -------
        da_i : xarray.DataArray
            The cumsummed data

        Examples
        --------
        Each keyword argument can be provided as a `per-axis` dictionary. For instance,
        if we want to compute the cumulative sum of global 2D dataset
        in both X and Y axis, but the fill value at the boundary should be different
        for each axis, we can do this:

        >>> grid.max(da, ["X", "Y"], fill_value={"X": 0, "Y": 100})
        """
        return self._grid_func("cumsum", da, axis, **kwargs)

    def _apply_vector_function(self, function, vector, **kwargs):
        # the keys, should be axis names
        assert len(vector) == 2

        # this is currently only tested for c-grid vectors defined on edges
        # moving to cell centers. We need to detect if we got something else
        to = kwargs.get("to", "center")
        if to != "center":
            raise NotImplementedError(
                "Only vector interpolation to cell "
                "center is implemented, but got "
                "to=%r" % to
            )
        for axis_name, component in vector.items():
            axis = self.axes[axis_name]
            position, coord = axis._get_position_name(component)
            if position == "center":
                raise NotImplementedError(
                    "Only vector interpolation to cell "
                    "center is implemented, but vector "
                    "%s component is defined at center "
                    "(dims: %r)" % (axis_name, component.dims)
                )

        x_axis_name, y_axis_name = list(vector)
        x_axis, y_axis = self.axes[x_axis_name], self.axes[y_axis_name]

        # apply for each component
        x_component = function(
            x_axis,
            vector[x_axis_name],
            vector_partner={y_axis_name: vector[y_axis_name]},
            **kwargs,
        )

        y_component = function(
            y_axis,
            vector[y_axis_name],
            vector_partner={x_axis_name: vector[x_axis_name]},
            **kwargs,
        )

        return {x_axis_name: x_component, y_axis_name: y_component}

    @docstrings.dedent
    def interp_2d_vector(self, vector, **kwargs):
        """
        Interpolate a 2D vector to the intermediate grid point. This method is
        only necessary for complex grid topologies.

        Parameters
        ----------
        vector : dict
            A dictionary with two entries. Keys are axis names, values are
            vector components along each axis.

        %(neighbor_binary_func.parameters.no_f)s

        Returns
        -------
        vector_interp : dict
            A dictionary with two entries. Keys are axis names, values
            are interpolated vector components along each axis
        """

        return self._apply_vector_function(Axis.interp, vector, **kwargs)

    @docstrings.dedent
    def derivative(self, da, axis, **kwargs):
        """
        Take the centered-difference derivative along specified axis.

        Parameters
        ----------
        axis : str
            Name of the axis on which to act
        %(grid_func.parameters)s

        Returns
        -------
        da_i : xarray.DataArray
            The differentiated data
        """

        ax = self.axes[axis]
        diff = ax.diff(da, **kwargs)
        dx = self.get_metric(diff, (axis,))
        return diff / dx

    @docstrings.dedent
    def integrate(self, da, axis, **kwargs):
        """
        Perform finite volume integration along specified axis or axes,
        accounting for grid metrics. (e.g. cell length, area, volume)

        Parameters
        ----------
        axis : str, list of str
            Name of the axis on which to act
        **kwargs: dict
            Additional arguments passed to `xarray.DataArray.sum`

        Returns
        -------
        da_i : xarray.DataArray
            The integrated data
        """

        weight = self.get_metric(da, axis)
        weighted = da * weight
        # TODO: We should integrate xarray.weighted once available.

        # get dimension(s) corresponding to `da` and `axis` input
        dim = self._get_dims_from_axis(da, axis)

        return weighted.sum(dim, **kwargs)

    @docstrings.dedent
    def cumint(self, da, axis, **kwargs):
        """
        Perform cumulative integral along specified axis or axes,
        accounting for grid metrics. (e.g. cell length, area, volume)

        Parameters
        ----------
        axis : str, list of str
            Name of the axis on which to act
        %(grid_func.parameters)s

        Returns
        -------
        da_i : xarray.DataArray
            The cumulatively integrated data
        """

        weight = self.get_metric(da, axis)
        weighted = da * weight
        # TODO: We should integrate xarray.weighted once available.

        return self.cumsum(weighted, axis, **kwargs)

    @docstrings.dedent
    def average(self, da, axis, **kwargs):
        """
        Perform weighted mean reduction along specified axis or axes,
        accounting for grid metrics. (e.g. cell length, area, volume)

        Parameters
        ----------
        axis : str, list of str
            Name of the axis on which to act
        **kwargs: dict
            Additional arguments passed to `xarray.DataArray.weighted.mean`

        Returns
        -------
        da_i : xarray.DataArray
            The averaged data
        """

        weight = self.get_metric(da, axis)
        weighted = da.weighted(weight)

        # get dimension(s) corresponding to `da` and `axis` input
        dim = self._get_dims_from_axis(da, axis)
        return weighted.mean(dim, **kwargs)

    def transform(self, da, axis, target, **kwargs):
        """Convert an array of data to new 1D-coordinates along `axis`.
        The method takes a multidimensional array of data `da` and
        transforms it onto another data_array `target_data` in the
        direction of the axis (for each 1-dimensional 'column').

        `target_data` can be e.g. the existing coordinate along an
        axis, like depth. xgcm automatically detects the appropriate
        coordinate and then transforms the data from the input
        positions to the desired positions defined in `target`. This
        is the default behavior. The method can also be used for more
        complex cases like transforming a dataarray into new
        coordinates that are defined by e.g. a tracer field like
        temperature, density, etc.

        Currently two methods are supported to carry out the
        transformation:

        - 'linear': Values are linear interpolated between 1D columns
          along `axis` of `da` and `target_data`. This method requires
          `target_data` to increase/decrease monotonically. `target`
          values are interpreted as new cell centers in this case. By
          default this method will return nan for values in `target` that
          are outside of the range of `target_data`, setting
          `mask_edges=False` results in the default np.interp behavior of
          repeated values.

        - 'conservative': Values are transformed while conserving the
          integral of `da` along each 1D column. This method can be used
          with non-monotonic values of `target_data`. Currently this will
          only work with extensive quantities (like heat, mass, transport)
          but not with intensive quantities (like temperature, density,
          velocity). N given `target` values are interpreted as cell-bounds
          and the returned array will have N-1 elements along the newly
          created coordinate, with coordinate values that are interpolated
          between `target` values.

        Parameters
        ----------
        da : xr.DataArray
            Input data
        axis : str
            Name of the axis on which to act
        target : {np.array, xr.DataArray}
            Target points for transformation. Dependin on the method is
            interpreted as cell center (method='linear') or cell bounds
            (method='conservative).
            Values correpond to `target_data` or the existing coordinate
            along the axis (if `target_data=None`). The name of the
            resulting new coordinate is determined by the input type.
            When passed as numpy array the resulting dimension is named
            according to `target_data`, if provided as xr.Dataarray
            naming is inferred from the `target` input.
        target_data : xr.DataArray, optional
            Data to transform onto (e.g. a tracer like density or temperature).
            Defaults to None, which infers the appropriate coordinate along
            `axis` (e.g. the depth).
        method : str, optional
            Method used to transform, by default "linear"
        mask_edges : bool, optional
            If activated, `target` values outside the range of `target_data`
            are masked with nan, by default True. Only applies to 'linear' method.
        bypass_checks : bool, optional
            Only applies for `method='linear'`.
            Option to bypass logic to flip data if monotonically decreasing along the axis.
            This will improve performance if True, but the user needs to ensure that values
            are increasing alon the axis.
        suffix : str, optional
            Customizable suffix to the name of the output array. This will
            be added to the original name of `da`. Defaults to `_transformed`.

        Returns
        -------
        xr.DataArray
            The transformed data


        """

        ax = self.axes[axis]
        return ax.transform(da, target, **kwargs)

    @docstrings.dedent
    def diff_2d_vector(self, vector, **kwargs):
        """
        Difference a 2D vector to the intermediate grid point. This method is
        only necessary for complex grid topologies.

        Parameters
        ----------
        vector : dict
            A dictionary with two entries. Keys are axis names, values are
            vector components along each axis.

        %(neighbor_binary_func.parameters.no_f)s

        Returns
        -------
        vector_diff : dict
            A dictionary with two entries. Keys are axis names, values
            are differenced vector components along each axis
        """

        return self._apply_vector_function(Axis.diff, vector, **kwargs)


def _select_grid_ufunc(funcname, signature: Signature, module, **kwargs):
    # TODO to select via other kwargs (e.g. boundary) the signature of this function needs to be generalised

    def is_grid_ufunc(obj):
        return isinstance(obj, GridUFunc)

    # This avoids defining a list of functions in gridops.py
    all_predefined_ufuncs = inspect.getmembers(module, is_grid_ufunc)

    name_matching_ufuncs = [
        f for name, f in all_predefined_ufuncs if name.startswith(funcname)
    ]
    if len(name_matching_ufuncs) == 0:
        raise NotImplementedError(
            f"Could not find any pre-defined {funcname} grid ufuncs"
        )

    signature_matching_ufuncs = [
        f for f in name_matching_ufuncs if f.signature.equivalent(signature)
    ]
    if len(signature_matching_ufuncs) == 0:
        raise NotImplementedError(
            f"Could not find any pre-defined {funcname} grid ufuncs with signature {signature}"
        )

    matching_ufuncs = signature_matching_ufuncs

    # TODO select via any other kwargs (such as boundary? metrics?) once implemented
    all_kwargs = kwargs.copy()
    # boundary = kwargs.pop("boundary", None)
    # if boundary:
    #    matching_ufuncs = [uf for uf in matching_ufuncs if uf.boundary == boundary]

    if len(matching_ufuncs) > 1:
        # TODO include kwargs used to match in this error message
        raise ValueError(
            f"Function {funcname} with signature='{signature}' and kwargs={all_kwargs} is an ambiguous selection"
        )
    elif len(matching_ufuncs) == 0:
        raise NotImplementedError(
            f"Could not find any pre-defined {funcname} grid ufuncs with signature='{signature}' and kwargs"
            f"={all_kwargs}"
        )
    else:
        # Exactly 1 matching function
        return matching_ufuncs[0], kwargs


def raw_interp_function(data_left, data_right):
    # linear, centered interpolation
    # TODO: generalize to higher order interpolation
    return 0.5 * (data_left + data_right)


def raw_diff_function(data_left, data_right):
    return data_right - data_left


def raw_min_function(data_left, data_right):
    return np.minimum(data_right, data_left)


def raw_max_function(data_left, data_right):
    return np.maximum(data_right, data_left)


_other_docstring_options = """
    * 'dirichlet'
       The value of the array at the boundary point is specified by
       `fill_value`.
    * 'neumann'
       The value of the array diff at the boundary point is
       specified[1]_ by `fill_value`.

        .. [1] https://en.wikipedia.org/wiki/Dirichlet_boundary_condition
        .. [2] https://en.wikipedia.org/wiki/Neumann_boundary_condition
"""<|MERGE_RESOLUTION|>--- conflicted
+++ resolved
@@ -27,9 +27,6 @@
 except ImportError:
     numba = None
 
-<<<<<<< HEAD
-from typing import Any, Callable, Dict, Iterable, List, Literal, Mapping, Tuple, Union
-=======
 from typing import Any, Callable, Dict, Iterable, List, Mapping, Sequence, Tuple, Union
 
 # Only need this until python 3.8
@@ -37,7 +34,6 @@
     from typing import Literal
 except ImportError:
     from typing_extensions import Literal  # type: ignore
->>>>>>> bfbc717b
 
 docstrings = docrep.DocstringProcessor(doc_key="My doc string")
 

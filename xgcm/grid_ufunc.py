--- conflicted
+++ resolved
@@ -118,14 +118,10 @@
         if kwargs:
             raise TypeError("Unsupported keyword argument(s) provided")
 
-<<<<<<< HEAD
     def __repr__(self):
         return f"GridUFunc(ufunc={self.ufunc}, signature='{self.signature}', boundary_width='{self.boundary_width}', dask='{self.dask})'"
 
-    def __call__(self, grid, *args, boundary=None, **kwargs):
-=======
-    def __call__(self, grid=None, *args, axis, **kwargs):
->>>>>>> f17ede12
+    def __call__(self, grid=None, *args, axis, boundary=None, **kwargs):
         return apply_as_grid_ufunc(
             self.ufunc,
             *args,
@@ -166,14 +162,9 @@
         Function which consumes and produces xarray objects, whose xgcm Axis
         names and positions must conform to the pattern specified by `signature`.
         Function has an additional positional argument `grid`, of type `xgcm.Grid`,
-<<<<<<< HEAD
-        so that `func`'s new signature is `func(grid, *args, boundary=None, **kwargs)`. This grid
-        argument is passed on to `apply_grid_ufunc`.
-=======
         and another additional positional argument `axis`, of type Sequence[Tuple[str]],
-        so that `func`'s new signature is `func(grid, *args, axis, **kwargs)`.
+        so that `func`'s new signature is `func(grid, *args, axis, boundary=None, **kwargs)`.
         The grid and axis arguments are passed on to `apply_grid_ufunc`.
->>>>>>> f17ede12
 
     See Also
     --------
@@ -195,9 +186,9 @@
 
 
 def apply_as_grid_ufunc(
-<<<<<<< HEAD
     func,
     *args,
+    axis,
     grid=None,
     signature="",
     boundary_width=None,
@@ -205,9 +196,6 @@
     fill_value=None,
     dask="forbidden",
     **kwargs,
-=======
-    func, *args, axis, grid=None, signature="", dask="forbidden", **kwargs
->>>>>>> f17ede12
 ):
     """
     Apply a function to the given arguments in a grid-aware manner.
@@ -235,8 +223,13 @@
         Grid universal function signature. Specifies the relationship between xgcm.Axis positions before and after the
         operation for each input and output variable, e.g.,
 
-<<<<<<< HEAD
-        ``"(X:center)->(X:left)"`` for ``diff_center_to_left(a)`.
+        ``signature="(X:center)->(X:left)"`` for ``func=diff_center_to_left(a)`.
+
+        The axis names in the signature are dummy variables, so do not have to present in the Grid. Instead, these dummy
+        variables will be identified with the actual named Axes in the `axis` kwarg in order of appearance. For
+        instance, ``"(Z:center)->(Z:left)"`` is equivalent to ``"(X:center)->(X:left)"`` - both choices of `signature`
+        require only that there is exactly one xgcm.Axis name in `axis` which exists in Grid and starts on position
+        `center`.
     boundary_width : Dict[str: Tuple[int, int]
         The widths of the boundaries at the edge of each array.
         Supplied in a mapping of the form {axis_name: (lower_width, upper_width)}.
@@ -256,15 +249,6 @@
         The value to use in boundary conditions with `boundary='fill'`.
         Optionally a dict mapping axis name to separate values for each axis
         can be passed. Default is 0.
-=======
-        ``signature="(X:center)->(X:left)"`` for ``func=diff_center_to_left(a)`.
-
-        The axis names in the signature are dummy variables, so do not have to present in the Grid. Instead, these dummy
-        variables will be identified with the actual named Axes in the `axis` kwarg in order of appearance. For
-        instance, ``"(Z:center)->(Z:left)"`` is equivalent to ``"(X:center)->(X:left)"`` - both choices of `signature`
-        require only that there is exactly one xgcm.Axis name in `axis` which exists in Grid and starts on position
-        `center`.
->>>>>>> f17ede12
     dask : {"forbidden", "allowed", "parallelized"}, default: "forbidden"
         How to handle applying to objects containing lazy data in the form of
         dask arrays. Passed directly on to `xarray.apply_ufunc`.
@@ -347,9 +331,6 @@
         for arg_ns, arg_ps in zip(out_ax_names, out_ax_pos)
     ]
 
-<<<<<<< HEAD
-    all_out_core_dims = set(dim for arg in out_core_dims for dim in arg)
-
     # Pad arrays according to internal boundary condition information
     if boundary and not boundary_width:
         raise ValueError(
@@ -366,14 +347,9 @@
     # Determine expected output dimension sizes from grid._ds
     # Only required when dask='parallelized'
     # TODO does padding change this?
-    out_sizes = {out_dim: grid._ds.dims[out_dim] for out_dim in all_out_core_dims}
-=======
-    # Determine expected output dimension sizes from grid._ds
-    # Only required when dask='parallelized'
     out_sizes = {
         out_dim: grid._ds.dims[out_dim] for arg in out_core_dims for out_dim in arg
     }
->>>>>>> f17ede12
 
     # TODO Map operation over dask chunks?
     # def mapped_func(*a, **kw):
@@ -390,12 +366,9 @@
         dask_gufunc_kwargs={"output_sizes": out_sizes},
     )
 
-<<<<<<< HEAD
     # TODO add option to trim result if not done in ufunc
     # TODO loud warning if ufunc returns array of incorrect size
-=======
     # TODO should we transpose here to attempt to keep dimensions in same order given?
->>>>>>> f17ede12
 
     # apply_ufunc might return multiple objects
     if not isinstance(results, tuple):
@@ -433,7 +406,24 @@
     return results_with_coords
 
 
-<<<<<<< HEAD
+def _create_execution_specific_signature(signature, sig_in_dummy_ax_names, axis):
+    """Create altered signature which reflects actual Axis names passed, by replacing dummy variables."""
+
+    # We can't just use set because we need these two lists to retain their ordering relative to one another
+    unique_dummy_axes = list(
+        dict.fromkeys(ax for arg in sig_in_dummy_ax_names for ax in arg)
+    )
+    unique_real_axes = list(dict.fromkeys(ax for arg in axis for ax in arg))
+
+    specific_signature = signature
+    for unique_dummy_axis, unique_real_axis in zip(unique_dummy_axes, unique_real_axes):
+        specific_signature = specific_signature.replace(
+            unique_dummy_axis, unique_real_axis
+        )
+
+    return specific_signature
+
+
 _REPLACEMENT_DUMMY_INDEX_NAMES = [f"__{char}" for char in string.ascii_letters]
 
 
@@ -465,22 +455,4 @@
     if sig1_replaced == sig2_replaced:
         return True
     else:
-        return False
-=======
-def _create_execution_specific_signature(signature, sig_in_dummy_ax_names, axis):
-    """Create altered signature which reflects actual Axis names passed, by replacing dummy variables."""
-
-    # We can't just use set because we need these two lists to retain their ordering relative to one another
-    unique_dummy_axes = list(
-        dict.fromkeys(ax for arg in sig_in_dummy_ax_names for ax in arg)
-    )
-    unique_real_axes = list(dict.fromkeys(ax for arg in axis for ax in arg))
-
-    specific_signature = signature
-    for unique_dummy_axis, unique_real_axis in zip(unique_dummy_axes, unique_real_axes):
-        specific_signature = specific_signature.replace(
-            unique_dummy_axis, unique_real_axis
-        )
-
-    return specific_signature
->>>>>>> f17ede12
+        return False
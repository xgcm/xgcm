--- conflicted
+++ resolved
@@ -16,12 +16,6 @@
     get_type_hints,
 )
 
-# Only need this until python 3.8
-try:
-    from typing import Literal
-except ImportError:
-    from typing_extensions import Literal  # type: ignore
-
 import numpy as np
 import xarray as xr
 
@@ -106,7 +100,6 @@
     return in_ax_names, out_ax_names, in_ax_pos, out_ax_pos
 
 
-<<<<<<< HEAD
 def _build_signature_from_type_hints(hints: Dict[str, Any]) -> str:
 
     if "return" in hints:
@@ -158,33 +151,20 @@
     out_ax_names: T_AX_POS_LIST
     in_ax_positions: T_AX_POS_LIST
     out_ax_positions: T_AX_POS_LIST
-=======
-class Signature:
-    signature: str
-    in_ax_names: List[Tuple[str, ...]]
-    out_ax_names: List[Tuple[str, ...]]
-    in_ax_positions: List[Tuple[str, ...]]
-    out_ax_positions: List[Tuple[str, ...]]
->>>>>>> 456192b4
 
     _REPLACEMENT_DUMMY_INDEX_NAMES = [f"__{char}" for char in string.ascii_letters]
 
     def __init__(self, signature: str):
-<<<<<<< HEAD
         self._parse(signature)
 
     def _parse(self, signature: str) -> "Signature":
         self.signature = signature
-=======
-        self.signature: str = signature
->>>>>>> 456192b4
         (
             self.in_ax_names,
             self.out_ax_names,
             self.in_ax_positions,
             self.out_ax_positions,
         ) = _parse_grid_ufunc_signature(signature)
-<<<<<<< HEAD
         return self
 
     @classmethod
@@ -197,10 +177,7 @@
 
         obj = object.__new__(cls)
         signature = _build_signature_from_type_hints(hints)
-        print(signature)
         return obj._parse(signature)
-=======
->>>>>>> 456192b4
 
     def __str__(self):
         return self.signature
@@ -297,24 +274,17 @@
 
     def __init__(self, ufunc: Callable, **kwargs):
         self.ufunc = ufunc  # type: ignore  # see mypy issue 2427
-<<<<<<< HEAD
 
         # Get grid ufunc signature, either from type hints or from kwarg
         sig = kwargs.pop("signature")
         hints = get_type_hints(ufunc, include_extras=True)
         sig_from_type_hints = Signature.from_type_hints(hints)
-        print(sig)
-        print(sig_from_type_hints)
         if sig and str(sig_from_type_hints) != "()->()":
             raise ValueError(
                 "Must specify axis positions through only one of either type hints or signature kwarg, not both."
             )
         self.signature = sig_from_type_hints if sig == "" else Signature(sig)
 
-=======
-        signature = kwargs.pop("signature", "")
-        self.signature = Signature(signature)
->>>>>>> 456192b4
         self.boundary_width = kwargs.pop("boundary_width", None)
         self.dask = kwargs.pop("dask", "forbidden")
         self.map_overlap = kwargs.pop("map_overlap", False)

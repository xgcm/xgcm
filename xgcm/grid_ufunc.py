import re
import string
<<<<<<< HEAD
from typing import TYPE_CHECKING
from typing import Annotated as Gridded  # noqa
from typing import (
=======
from typing import (
    TYPE_CHECKING,
>>>>>>> 24a4498c
    Any,
    Callable,
    Dict,
    List,
    Mapping,
<<<<<<< HEAD
    Sequence,
    Tuple,
    Union,
    get_type_hints,
)
=======
    Optional,
    Sequence,
    Tuple,
    Union,
)

# Only need this until python 3.8
try:
    from typing import Literal
except ImportError:
    from typing_extensions import Literal  # type: ignore
>>>>>>> 24a4498c

import numpy as np
import xarray as xr

if TYPE_CHECKING:
    # Avoids circular references when type checking

    from .grid import Grid


# Modified version of `numpy.lib.function_base._parse_gufunc_signature`
# Modifications:
#   - Specify xgcm.Axis name and "axis positions" instead of numpy axes as (ax_name:ax_pos)

_AXIS_NAME = r"\w+"
_AXIS_POSITION = "(?:center|left|right|inner|outer)"
_AXIS_NAME_POSITION_PAIR = f"{_AXIS_NAME}:{_AXIS_POSITION}"
_AXIS_NAME_POSITION_PAIR_LIST = (
    f"(?:{_AXIS_NAME_POSITION_PAIR}(?:,{_AXIS_NAME_POSITION_PAIR})*,?)*"
)
_ARGUMENT = rf"\({_AXIS_NAME_POSITION_PAIR_LIST}\)"
_ARGUMENT_LIST = f"{_ARGUMENT}(?:,{_ARGUMENT})*"
_SIGNATURE = f"^{_ARGUMENT_LIST}->{_ARGUMENT_LIST}$"


T_AX_POS_LIST = List[Tuple[str, ...]]


def _parse_grid_ufunc_signature(
    signature: str,
) -> Tuple[T_AX_POS_LIST, T_AX_POS_LIST, T_AX_POS_LIST, T_AX_POS_LIST]:
    """
    Parse string signatures for a grid-aware universal function.

    The way this parser works excludes using Axis names that match possible xgcm
    axis positions, i.e. ['center', 'left', 'right', 'inner', 'outer'].

    Arguments
    ---------
    signature : string
        Grid universal function signature. Specifies the xgcm.Axis names and
        positions for each input and output variable, e.g.,

        ``"(X:center)->(X:left)"`` for ``diff_center_to_left(a)`.

    Returns
    -------
    input_axes_names : List[Tuple[str, ...]]
        Input Axes names parsed from the signature
    output_axes_names : List[Tuple[str, ...]]
        Output Axes names parsed from the signature
    input_axes_positions : List[Tuple[str, ...]]
        Input Axes positions parsed from the signature
    output_axes_positions : List[Tuple[str, ...]]
        Output Axes positions parsed from the signature
    """

    signature = signature.replace(" ", "")

    if not re.match(_SIGNATURE, signature):
        raise ValueError(f"Not a valid grid ufunc signature: {signature}")

    in_txt, out_txt = signature.split("->")

    in_ax_names = []
    for arg in re.findall(_ARGUMENT, in_txt):
        # Delete the axis positions so they aren't matched as axis names
        only_names = re.sub(_AXIS_POSITION, "", arg)
        in_ax_names.append(tuple(re.findall(_AXIS_NAME, only_names)))

    out_ax_names = []
    for arg in re.findall(_ARGUMENT, out_txt):
        only_names = re.sub(_AXIS_POSITION, "", arg)
        out_ax_names.append(tuple(re.findall(_AXIS_NAME, only_names)))

    in_ax_pos = [
        tuple(re.findall(_AXIS_POSITION, arg)) for arg in re.findall(_ARGUMENT, in_txt)
    ]
    out_ax_pos = [
        tuple(re.findall(_AXIS_POSITION, arg)) for arg in re.findall(_ARGUMENT, out_txt)
    ]

    return in_ax_names, out_ax_names, in_ax_pos, out_ax_pos


<<<<<<< HEAD
def _get_signature_from_type_hints(hints: Dict[str, Any]) -> str:
    """
    Constructs the grid signature from the type hints of a function, and returns it ready for parsing.

    Type hints must first be obtained using `typing.get_type_hints(ufunc, include_extras=True)`.
    """

    if "return" in hints:
        return_hint = hints.pop("return")

        # if ufunc returns multiple values (each of which might be annotated) we must extract from Tuple first
        return_hints = (
            list(return_hint.__args__)
            if return_hint._name == "Tuple"
            else [return_hint]
        )

        return_annotations = [
            hint.__metadata__[0]
            for hint in return_hints
            if hasattr(hint, "__metadata__")
        ]

        return_arg_signature = ",".join(
            [f"({variable_annotation})" for variable_annotation in return_annotations]
        )
    else:
        return_arg_signature = "()"

    arg_annotations = {
        argname: hint.__metadata__[0]
        for argname, hint in hints.items()
        if hasattr(hint, "__metadata__")
    }

    # TODO check number of annotations?

    if len(arg_annotations) > 0:
        input_arg_signature = ",".join(
            [
                f"({variable_annotation})"
                for variable_annotation in arg_annotations.values()
            ]
        )
    else:
        input_arg_signature = "()"

    return f"{input_arg_signature}->{return_arg_signature}"
=======
class Signature:
    signature: str
    in_ax_names: List[Tuple[str, ...]]
    out_ax_names: List[Tuple[str, ...]]
    in_ax_positions: List[Tuple[str, ...]]
    out_ax_positions: List[Tuple[str, ...]]

    _REPLACEMENT_DUMMY_INDEX_NAMES = [f"__{char}" for char in string.ascii_letters]

    def __init__(self, signature: str):
        self.signature: str = signature
        (
            self.in_ax_names,
            self.out_ax_names,
            self.in_ax_positions,
            self.out_ax_positions,
        ) = _parse_grid_ufunc_signature(signature)

    def __str__(self):
        return self.signature

    def __repr__(self):
        return f"Signature({self.signature})"

    def equivalent(self, other: "Signature") -> bool:
        """Whether or not two signatures are equivalent."""

        """
        Axes names in signatures are dummy variables, so an exact string match is not required.
        Our comparison strategy is to instead work through both signatures left to right, replacing all occurrences
        of each dummy index with names drawn from a common list. If after this process the replaced names are not
        identical, the signatures must not be equivalent. Axes positions do have to match exactly.
        """

        def set_unique_inds(sig_part):
            return set([i for arg in sig_part for i in arg])

        all_unique_sig1_indices = set_unique_inds(self.in_ax_names) | set_unique_inds(
            self.out_ax_names
        )
        all_unique_sig2_indices = set_unique_inds(other.in_ax_names) | set_unique_inds(
            other.out_ax_names
        )

        if len(all_unique_sig1_indices) != len(all_unique_sig2_indices):
            return False

        sig1_replaced = self.signature
        sig2_replaced = other.signature
        for dummy1, dummy2, common_replacement in zip(
            all_unique_sig1_indices,
            all_unique_sig2_indices,
            self._REPLACEMENT_DUMMY_INDEX_NAMES,
        ):
            sig1_replaced = sig1_replaced.replace(dummy1, common_replacement)
            sig2_replaced = sig2_replaced.replace(dummy2, common_replacement)

        return sig1_replaced == sig2_replaced
>>>>>>> 24a4498c


class GridUFunc:
    """
    Binds a numpy ufunc into a "grid-aware ufunc", meaning that when called ufunc is wrapped by `apply_as_grid_ufunc`.

    Parameters
    ----------
    ufunc : function
        Function to call like `func(*args, **kwargs)` on numpy-like unlabeled
        arrays (`.data`). Passed directly on to `xarray.apply_ufunc`.
    signature : string
        Grid universal function signature. Specifies the xgcm.Axis names and
        positions for each input and output variable, e.g.,

        ``"(X:center)->(X:left)"`` for ``diff_center_to_left(a)`.
    boundary_width : Dict[str: Tuple[int, int], optional
        The widths of the boundaries at the edge of each array.
        Supplied in a mapping of the form {axis_name: (lower_width, upper_width)}.
    dask : {"forbidden", "allowed", "parallelized"}, default: "forbidden"
        How to handle applying to objects containing lazy data in the form of
        dask arrays. Passed directly on to `xarray.apply_ufunc`.
    map_overlap : bool, optional
        Whether or not to automatically apply the function along chunked core dimensions using dask.array.map_overlap.
        Default is False. If True, will need to be accompanied by dask='allowed'.
    **kwargs
        Keyword arguments are passed directly onto xarray.apply_ufunc.
        (As such then kwargs should not be xarray data objects, as they will not be subject to
        alignment, nor downcast to numpy-like arrays.)

    Returns
    -------
    grid_ufunc : callable
        Class which when called consumes and produces xarray objects, whose xgcm Axis
        names and positions must conform to the pattern specified by `signature`.
        Calling function has an additional positional argument `grid`, of type `xgcm.Grid`,
        and another additional positional argument `axis`, of type Sequence[Tuple[str]],
        so that `func`'s new signature is `func(grid, *args, axis, **kwargs)`.
        The grid and axis arguments are passed on to `apply_grid_ufunc`.

    See Also
    --------
    as_grid_ufunc
    apply_as_grid_ufunc
    Grid.apply_as_grid_ufunc
    """

    ufunc: Callable
    signature: Signature
    boundary_width: Optional[Mapping[str, Tuple[int, int]]]
    dask: Literal["forbidden", "parallelized", "allowed"]
    map_overlap: bool

    def __init__(self, ufunc: Callable, **kwargs):
<<<<<<< HEAD

        # Get grid ufunc signature, either from type hints or from kwarg
        sig = kwargs.pop("signature")
        hints = get_type_hints(ufunc, include_extras=True)
        sig_from_type_hints = _get_signature_from_type_hints(hints)
        if sig and sig_from_type_hints != "()->()":
            raise ValueError(
                "Must specify axis positions through only one of either type hints or signature kwarg, not both."
            )
        self.signature = sig_from_type_hints if sig == "" else sig

        self.ufunc = ufunc
=======
        self.ufunc = ufunc  # type: ignore  # see mypy issue 2427
        signature = kwargs.pop("signature", "")
        self.signature = Signature(signature)
>>>>>>> 24a4498c
        self.boundary_width = kwargs.pop("boundary_width", None)
        self.dask = kwargs.pop("dask", "forbidden")
        self.map_overlap = kwargs.pop("map_overlap", False)
        if kwargs:
            raise TypeError("Unsupported keyword argument(s) provided")

    def __repr__(self):
        return (
            f"GridUFunc(ufunc={self.ufunc}, signature='{self.signature}', boundary_width='{self.boundary_width}', "
            f"          dask='{self.dask})', map_overlap={self.map_overlap})"
        )

    def __call__(
        self,
        grid: "Grid" = None,
        *args: xr.DataArray,
        axis: Sequence[str],
        **kwargs,
    ):
        boundary = kwargs.pop("boundary", None)
        dask = kwargs.pop("dask", self.dask)
        map_overlap = kwargs.pop("map_overlap", self.map_overlap)
        return apply_as_grid_ufunc(
            self.ufunc,
            *args,
            axis=axis,
            grid=grid,
            signature=self.signature,
            boundary_width=self.boundary_width,
            boundary=boundary,
            dask=dask,
            map_overlap=map_overlap,
            **kwargs,
        )


def as_grid_ufunc(
    signature: str = "", boundary_width: Mapping[str, Tuple[int, int]] = None, **kwargs
) -> Callable:
    """
    Decorator which turns a numpy ufunc into a "grid-aware ufunc".

    Parameters
    ----------
    ufunc : callable
        Function to call like `func(*args, **kwargs)` on numpy-like unlabeled
        arrays (`.data`). Passed directly on to `xarray.apply_ufunc`.
    signature : string
        Grid universal function signature. Specifies the xgcm.Axis names and
        positions for each input and output variable, e.g.,

        ``"(X:center)->(X:left)"`` for ``diff_center_to_left(a)`.
    boundary_width : Dict[str: Tuple[int, int], optional
        The widths of the boundaries at the edge of each array.
        Supplied in a mapping of the form {axis_name: (lower_width, upper_width)}.
    dask : {"forbidden", "allowed", "parallelized"}, default: "forbidden"
        How to handle applying to objects containing lazy data in the form of
        dask arrays. Passed directly on to `xarray.apply_ufunc`.
    map_overlap : bool, optional
        Whether or not to automatically apply the function along chunked core dimensions using dask.array.map_overlap.
        Default is False. If True, will need to be accompanied by dask='allowed'.
    **kwargs
        Keyword arguments are passed directly onto xarray.apply_ufunc.
        (As such then kwargs should not be xarray data objects, as they will not be subject to
        alignment, nor downcast to numpy-like arrays.)

    Returns
    -------
    grid_ufunc : callable
        Function which consumes and produces xarray objects, whose xgcm Axis
        names and positions must conform to the pattern specified by `signature`.
        Function has an additional positional argument `grid`, of type `xgcm.Grid`,
        and another additional positional argument `axis`, of type Sequence[Tuple[str]],
        so that `func`'s new signature is `func(grid, *args, axis, **kwargs)`.
        The grid and axis arguments are passed on to `apply_grid_ufunc`.

    See Also
    --------
    apply_as_grid_ufunc
    Grid.apply_as_grid_ufunc
    """
    _allowedkwargs = {
        "dask",
        "map_overlap",
    }
    if kwargs.keys() - _allowedkwargs:
        raise TypeError("Unsupported keyword argument(s) provided")

    def _as_grid_ufunc(ufunc):
        return GridUFunc(
            ufunc, signature=signature, boundary_width=boundary_width, **kwargs
        )

    return _as_grid_ufunc


def apply_as_grid_ufunc(
    func: Callable,
    *args: xr.DataArray,
    axis: Sequence[str],
    grid: "Grid" = None,
    signature: Union[str, Signature] = "",
    boundary_width: Mapping[str, Tuple[int, int]] = None,
    boundary: Union[str, Mapping[str, str]] = None,
    fill_value: Union[float, Mapping[str, float]] = None,
    keep_coords: bool = True,
    dask: Literal["forbidden", "parallelized", "allowed"] = "forbidden",
    map_overlap: bool = False,
    **kwargs,
) -> List[Any]:
    """
    Apply a function to the given arguments in a grid-aware manner.

    The relationship between xgcm axes on the input and output are specified by
    `signature`. Wraps xarray.apply_ufunc, but determines the core dimensions
    from the grid and signature passed.

    Parameters
    ----------
    func : function
        Function to call like `func(*args, **kwargs)` on numpy-like unlabeled
        arrays (`.data`).

        Passed directly on to `xarray.apply_ufunc`.
    *args : xarray.DataArray
        One or more xarray DataArray objects to apply the function to.
    axis : Sequence[Tuple[str]]
        Names of xgcm.Axes on which to act, for each array in args. Multiple axes can be passed as a sequence (e.g. ``['X', 'Y']``).
        Function will be executed over all Axes simultaneously, and each Axis must be present in the Grid.
    grid : xgcm.Grid
        The xgcm Grid object which contains the various xgcm.Axis named in the axis kwarg, with positions matching the
         first half of the `signature`.
    signature : string
        Grid universal function signature. Specifies the relationship between xgcm.Axis positions before and after the
        operation for each input and output variable, e.g.,

        ``signature="(X:center)->(X:left)"`` for ``func=diff_center_to_left(a)`.

        The axis names in the signature are dummy variables, so do not have to present in the Grid. Instead, these dummy
        variables will be identified with the actual named Axes in the `axis` kwarg in order of appearance. For
        instance, ``"(Z:center)->(Z:left)"`` is equivalent to ``"(X:center)->(X:left)"`` - both choices of `signature`
        require only that there is exactly one xgcm.Axis name in `axis` which exists in Grid and starts on position
        `center`.
    boundary_width : Dict[str: Tuple[int, int]
        The widths of the boundaries at the edge of each array.
        Supplied in a mapping of the form {dummy_axis_name: (lower_width, upper_width)}.
        The axis names here are again dummy variables, each of which must be present in the signature.
    boundary : {None, 'fill', 'extend', 'extrapolate', dict}, optional
        A flag indicating how to handle boundaries:
        * None: Do not apply any boundary conditions. Raise an error if
          boundary conditions are required for the operation.
        * 'fill':  Set values outside the array boundary to fill_value
          (i.e. a Dirichlet boundary condition.)
        * 'extend': Set values outside the array to the nearest array
          value. (i.e. a limited form of Neumann boundary condition.)
        * 'extrapolate': Set values by extrapolating linearly from the two
          points nearest to the edge
        Optionally a dict mapping axis name to separate values for each axis
        can be passed.
    fill_value : {float, dict}, optional
        The value to use in boundary conditions with `boundary='fill'`.
        Optionally a dict mapping axis name to separate values for each axis
        can be passed. Default is 0.
    dask : {"forbidden", "allowed", "parallelized"}, default: "forbidden"
        How to handle applying to objects containing lazy data in the form of
        dask arrays. Passed directly on to `xarray.apply_ufunc`.
    map_overlap : bool, optional
        Whether or not to automatically apply the function along chunked core dimensions using dask.array.map_overlap.
        Default is False. If True, will need to be accompanied by dask='allowed'.
    **kwargs
        Keyword arguments are passed directly onto xarray.apply_ufunc.
        (As such then kwargs should not be xarray data objects, as they will not be subject to
        alignment, nor downcast to numpy-like arrays.)

    Returns
    -------
    results
        The result of the call to `xarray.apply_ufunc`, but including the coordinates
        given by the signature, which are read from the grid. Output is either a single
        object or a tuple of such objects.

    See Also
    --------
    as_grid_ufunc
    Grid.apply_as_grid_ufunc
    xarray.apply_ufunc
    """

    if grid is None:
        raise ValueError("Must provide a grid object to describe the Axes")

    if any(not isinstance(arg, xr.DataArray) for arg in args):
        raise TypeError("All data arguments must be of type DataArray")

    if len(args) != len(axis):
        raise ValueError(
            "Number of entries in `axis` does not match the number of data arguments supplied"
        )

    # Extract Axes information from signature
<<<<<<< HEAD
    # TODO should we move this check to the decorator?
    (
        in_dummy_ax_names,
        out_dummy_ax_names,
        in_ax_pos,
        out_ax_pos,
    ) = _parse_grid_ufunc_signature(signature)
=======
    if not isinstance(signature, Signature):
        sig = Signature(signature)
    else:
        sig = signature
>>>>>>> 24a4498c

    dummy_to_real_axes_mapping = _identify_dummy_axes_with_real_axes(
        sig.in_ax_names, axis
    )

    # Determine names of output axes from names in signature
    # TODO what if we need to add a new core dim to the output that does match an input axis? Where do we get the name from?
    out_ax_names = [
        [dummy_to_real_axes_mapping[ax] for ax in arg] for arg in sig.out_ax_names
    ]

    # Check that input args are in correct grid positions
    for i, (arg_ns, arg_ps, arg) in enumerate(zip(axis, sig.in_ax_positions, args)):
        for n, p in zip(arg_ns, arg_ps):
            try:
                ax_pos = grid.axes[n].coords[p]
            except KeyError:
                raise ValueError(f"Axis position ({n}:{p}) does not exist in grid")

            if ax_pos not in arg.dims:
                raise ValueError(
                    f"Mismatch between signature and input argument {i}: "
                    f"Signature specified data to lie at Axis Position ({n}:{p}), "
                    f"but the corresponding grid coordinate {grid.axes[n].coords[p]} "
                    f"does not appear in argument"
                    f"{arg}"
                )

            # TODO also check that dims are the right length for their stated Axis positions on inputs?

    # Determine core dimensions for apply_ufunc
    in_core_dims = [
        [grid.axes[n].coords[p] for n, p in zip(arg_ns, arg_ps)]
        for arg_ns, arg_ps in zip(axis, sig.in_ax_positions)
    ]
    out_core_dims = [
        [grid.axes[n].coords[p] for n, p in zip(arg_ns, arg_ps)]
        for arg_ns, arg_ps in zip(out_ax_names, sig.out_ax_positions)
    ]

    # TODO allow users to specify new output dtypes
    out_dtypes = [a.dtype for a in args]

    # Pad arrays according to boundary condition information
    if boundary and not boundary_width:
        raise ValueError(
            "To apply a boundary condition you must provide the widths of the boundaries"
        )
    if boundary_width:
        # convert dummy axes names in boundary_width to match real names of given axes
        boundary_width_real_axes = {
            dummy_to_real_axes_mapping[ax]: width
            for ax, width in boundary_width.items()
        }

        padded_args = grid.pad(
            *args,
            boundary_width=boundary_width_real_axes,
            boundary=boundary,
            fill_value=fill_value,
        )
    else:
        # If the boundary_width kwarg was not specified assume that zero padding is required
        boundary_width_real_axes = {
            real_ax: (0, 0) for real_ax in dummy_to_real_axes_mapping.values()
        }
        padded_args = args

    if any(
        _has_chunked_core_dims(padded_arg, core_dims)
        for padded_arg, core_dims in zip(padded_args, in_core_dims)
    ):
        # merge any lonely chunks on either end created by padding
        rechunked_padded_args = _rechunk_to_merge_in_boundary_chunks(
            padded_args,
            args,
            boundary_width_real_axes,
            grid,
        )
    else:
        rechunked_padded_args = padded_args

    if map_overlap:
        # Disallow situations where shifting axis position would cause chunk size to change
        _check_if_length_would_change(sig)

        mapped_func = _map_func_over_core_dims(
            func,
            args,
            grid,
            in_core_dims,
            boundary_width_real_axes,
            out_dtypes,
        )
    else:
        mapped_func = func

    # Determine expected output dimension sizes from grid._ds
    # Only required when dask='parallelized'
    out_sizes = {
        out_dim: grid._ds.dims[out_dim] for arg in out_core_dims for out_dim in arg
    }

    # Perform operation via xarray.apply_ufunc
    results = xr.apply_ufunc(
        mapped_func,
        *rechunked_padded_args,
        input_core_dims=in_core_dims,
        output_core_dims=out_core_dims,
        dask=dask,
        **kwargs,
        dask_gufunc_kwargs={"output_sizes": out_sizes},
        output_dtypes=out_dtypes,
    )

    # TODO add option to trim result if not done in ufunc
    # TODO loud warning if ufunc returns array of incorrect size

    # apply_ufunc might return multiple objects
    if not isinstance(results, tuple):
        results = (results,)

    # Restore any dimension coordinates associated with new output dims that are present in grid
    results_with_coords = _reattach_coords(
        results, grid, out_core_dims, boundary_width, keep_coords
    )

    # Return single results not wrapped in 1-element tuple, like xr.apply_ufunc does
    if len(results_with_coords) == 1:
        (results_with_coords,) = results_with_coords

    # TODO handle metrics and boundary? Or should that happen in the ufuncs themselves?

    return results_with_coords


def _is_dim_chunked(a, dim):
    # TODO this func can't handle Datasets - it will error if you check multiple variables with different chunking
    return len(a.variable.chunksizes[dim]) > 1


def _has_chunked_core_dims(obj: xr.DataArray, core_dims: Sequence[str]) -> bool:
    # TODO what if only some of the core dimensions are chunked?
    return obj.chunks is not None and any(
        _is_dim_chunked(obj, dim) for dim in core_dims
    )


def _map_func_over_core_dims(
    func,
    args,
    grid,
    in_core_dims,
    boundary_width_real_axes,
    out_dtypes,
):
    """Map operation over dask chunks along core dimensions"""

    from dask.array import map_overlap as dask_map_overlap  # type: ignore

    # Need to transpose the numpy axis arguments to leave core dims at end
    # else they won't match up inside mapped_func after xr.apply_ufunc does its transposition
    transposed_original_args = [
        arg.transpose(..., *in_core_dims[i]) for i, arg in enumerate(args)
    ]

    boundary_width_per_numpy_axis = {
        grid.axes[ax_name]._get_axis_dim_num(transposed_original_args[0]): width
        for ax_name, width in boundary_width_real_axes.items()
    }

    single_dim_chunktype = Tuple[int, ...]

    def _dict_to_numbered_axes(
        sizes: Mapping[str, single_dim_chunktype]
    ) -> Tuple[single_dim_chunktype, ...]:
        """This implicitly crystallises the order of the given mapping"""
        return tuple(sizes.values())

    # Our rechunking means dask.map_overlap needs to be explicitly told what chunks output should have
    # But in this case output chunks are the same as input chunks
    # (as we disallowed axis positions for which this is not the case)
    original_chunksizes = [arg.variable.chunksizes for arg in transposed_original_args]
    # TODO first argument only because map_overlap can't handle multiple return values (I think)
    true_chunksizes = original_chunksizes[0]
    # dask.map_overlap needs chunks in terms of axis number, not axis name (i.e. (chunks, ...), not {str: chunks})
    true_chunksizes_per_numpy_axis = _dict_to_numbered_axes(true_chunksizes)

    # (we don't need a separate code path using bare map_blocks if boundary_widths are zero because map_overlap just
    # calls map_blocks automatically in that scenario)
    def mapped_func(*a, **kw):
        return dask_map_overlap(
            func,
            *a,
            **kw,
            depth=boundary_width_per_numpy_axis,
            boundary="none",
            trim=False,
            meta=np.array([], dtype=out_dtypes[0]),
            chunks=true_chunksizes_per_numpy_axis,
        )

    return mapped_func


DISALLOWED_OVERLAP_POSITIONS = ["inner", "outer"]


def _check_if_length_would_change(signature: Signature):
    """Check if map_overlap can actually handle the complexity of this signature."""

    # TODO this restriction is because dask.array.map_overlap does not currently allow for multiple return arrays
    if len(signature.out_ax_names) > 1:
        raise NotImplementedError(
            "Currently cannot automatically map a ufunc over multiple outputs when the core "
            "dimension is chunked"
        )

    all_ax_positions = set(
        p
        for arg_ps in signature.in_ax_positions + signature.out_ax_positions
        for p in arg_ps
    )
    if any(pos in DISALLOWED_OVERLAP_POSITIONS for pos in all_ax_positions):
        raise NotImplementedError(
            "Cannot chunk along a core dimension for a grid ufunc which has a signature which "
            f"includes one of the axis positions {DISALLOWED_OVERLAP_POSITIONS}"
        )


def _rechunk_to_merge_in_boundary_chunks(
    padded_args: Sequence[xr.DataArray],
    original_args: Sequence[xr.DataArray],
    boundary_width_real_axes: Mapping[str, Tuple[int, int]],
    grid: "Grid",
) -> List[xr.DataArray]:
    """Merges in any small floating chunks at the edges that were created by the padding operation"""

    rechunked_padded_args = []
    for padded_arg, original_arg in zip(padded_args, original_args):

        original_arg_chunks = original_arg.variable.chunksizes
        merged_boundary_chunks = _get_chunk_pattern_for_merging_boundary(
            grid,
            padded_arg,
            original_arg_chunks,
            boundary_width_real_axes,
        )
        rechunked_arg = padded_arg.chunk(merged_boundary_chunks)
        rechunked_padded_args.append(rechunked_arg)

    return rechunked_padded_args


def _get_chunk_pattern_for_merging_boundary(
    grid: "Grid",
    da: xr.DataArray,
    original_chunks: Mapping[str, Tuple[int, ...]],
    boundary_width_real_axes: Mapping[str, Tuple[int, int]],
) -> Mapping[str, Tuple[int, ...]]:
    """Calculates the pattern of chunking needed to merge back in small chunks left on boundaries after padding"""

    # Easier to work with width of boundaries in terms of str dimension names rather than int axis numbers
    boundary_width_dims = {
        _get_dim(grid, da, ax): width for ax, width in boundary_width_real_axes.items()
    }

    new_chunks: Dict[str, Tuple[int, ...]] = {}
    for dim, width in boundary_width_dims.items():
        lower_boundary_width, upper_boundary_width = boundary_width_dims[dim]

        new_chunks_along_dim: Tuple[int, ...]
        if len(original_chunks[dim]) == 1:
            # unpadded array had only one chunk, but padding has meant new array is extended
            original_array_length = original_chunks[dim][0]
            new_chunks_along_dim = (
                lower_boundary_width + original_array_length + upper_boundary_width,
            )
        else:
            first_chunk_width, *other_chunks_widths, last_chunk_width = original_chunks[
                dim
            ]
            new_chunks_along_dim = tuple(
                [
                    first_chunk_width + lower_boundary_width,
                    *other_chunks_widths,
                    last_chunk_width + upper_boundary_width,
                ]
            )
        new_chunks[dim] = new_chunks_along_dim

    return new_chunks


def _get_dim(grid: "Grid", da: xr.DataArray, ax_name: str) -> str:
    ax = grid.axes[ax_name]
    from_pos, dim = ax._get_position_name(da)
    return dim


def _identify_dummy_axes_with_real_axes(
    sig_in_dummy_ax_names: List[Tuple[str, ...]], axis: Sequence[str]
) -> Mapping[str, str]:
    """Create a mapping between the dummy axis names in the signature and the real axis names of the data passed."""

    if len(axis) != len(sig_in_dummy_ax_names):
        raise ValueError(
            "Number of entries in `axis` does not match the number of variables in the input signature"
        )
    for i, (arg_axes, dummy_arg_axes) in enumerate(zip(axis, sig_in_dummy_ax_names)):
        if len(arg_axes) != len(dummy_arg_axes):
            raise ValueError(
                f"Number of Axes in `axis` entry number {i} does not match the number of Axes in that entry in the input signature"
            )

    # We can't just use set because we need these two lists to retain their ordering relative to one another
    unique_dummy_axes = list(
        dict.fromkeys(ax for arg in sig_in_dummy_ax_names for ax in arg)
    )
    unique_real_axes = list(dict.fromkeys(ax for arg in axis for ax in arg))

    if len(unique_dummy_axes) != len(unique_real_axes):
        raise ValueError(
            f"Found {len(unique_dummy_axes)} unique input axes in signature but {len(unique_real_axes)} "
            f"real unique input axes were supplied to the grid ufunc when called"
        )

    return dict(zip(unique_dummy_axes, unique_real_axes))


def _reattach_coords(results, grid, out_core_dims, boundary_width, keep_coords):
    results_with_coords = []
    for res, arg_out_core_dims in zip(results, out_core_dims):

        # Only reconstruct coordinates that actually contain grid position info (i.e. not just integer values along a dim.)
        # Therefore if input only had dimensions and no coordinates, the output should too.
        new_core_dim_coords = {
            dim: grid._ds.coords[dim]
            for dim in arg_out_core_dims
            if dim in grid._ds.coords and dim not in res.coords
        }

        try:
            res = res.assign_coords(new_core_dim_coords)
        except ValueError as err:
            if boundary_width and str(err).startswith("conflicting sizes"):
                # TODO make this error more informative?
                raise ValueError(
                    f"{str(err)} - does your grid ufunc correctly trim off the same number of elements "
                    f"which were added by padding using boundary_width={boundary_width}?"
                )
            else:
                raise

        if not keep_coords:
            # TODO I don't like the `keep_coords` argument in general and think it should be removed for clarity.
            # Drop any non-dimension coordinates on the output
            non_dim_coords = [coord for coord in res.coords if coord not in res.dims]
            res = res.drop_vars(non_dim_coords)

        results_with_coords.append(res)

    return results_with_coords<|MERGE_RESOLUTION|>--- conflicted
+++ resolved
@@ -1,37 +1,20 @@
 import re
 import string
-<<<<<<< HEAD
 from typing import TYPE_CHECKING
 from typing import Annotated as Gridded  # noqa
 from typing import (
-=======
-from typing import (
-    TYPE_CHECKING,
->>>>>>> 24a4498c
     Any,
     Callable,
     Dict,
     List,
+    Literal,
     Mapping,
-<<<<<<< HEAD
+    Optional,
     Sequence,
     Tuple,
     Union,
     get_type_hints,
 )
-=======
-    Optional,
-    Sequence,
-    Tuple,
-    Union,
-)
-
-# Only need this until python 3.8
-try:
-    from typing import Literal
-except ImportError:
-    from typing_extensions import Literal  # type: ignore
->>>>>>> 24a4498c
 
 import numpy as np
 import xarray as xr
@@ -117,13 +100,7 @@
     return in_ax_names, out_ax_names, in_ax_pos, out_ax_pos
 
 
-<<<<<<< HEAD
-def _get_signature_from_type_hints(hints: Dict[str, Any]) -> str:
-    """
-    Constructs the grid signature from the type hints of a function, and returns it ready for parsing.
-
-    Type hints must first be obtained using `typing.get_type_hints(ufunc, include_extras=True)`.
-    """
+def _build_signature_from_type_hints(hints: Dict[str, Any]) -> str:
 
     if "return" in hints:
         return_hint = hints.pop("return")
@@ -166,24 +143,42 @@
         input_arg_signature = "()"
 
     return f"{input_arg_signature}->{return_arg_signature}"
-=======
+
+
 class Signature:
     signature: str
-    in_ax_names: List[Tuple[str, ...]]
-    out_ax_names: List[Tuple[str, ...]]
-    in_ax_positions: List[Tuple[str, ...]]
-    out_ax_positions: List[Tuple[str, ...]]
+    in_ax_names: T_AX_POS_LIST
+    out_ax_names: T_AX_POS_LIST
+    in_ax_positions: T_AX_POS_LIST
+    out_ax_positions: T_AX_POS_LIST
 
     _REPLACEMENT_DUMMY_INDEX_NAMES = [f"__{char}" for char in string.ascii_letters]
 
     def __init__(self, signature: str):
-        self.signature: str = signature
+        self._parse(signature)
+
+    def _parse(self, signature: str) -> "Signature":
+        self.signature = signature
         (
             self.in_ax_names,
             self.out_ax_names,
             self.in_ax_positions,
             self.out_ax_positions,
         ) = _parse_grid_ufunc_signature(signature)
+        return self
+
+    @classmethod
+    def from_type_hints(cls, hints: Dict[str, Any]) -> "Signature":
+        """
+        Constructs the grid signature from the type hints of a function, and returns it ready for parsing.
+
+        Type hints must first be obtained using `typing.get_type_hints(ufunc, include_extras=True)`.
+        """
+
+        obj = object.__new__(cls)
+        signature = _build_signature_from_type_hints(hints)
+        print(signature)
+        return obj._parse(signature)
 
     def __str__(self):
         return self.signature
@@ -225,7 +220,6 @@
             sig2_replaced = sig2_replaced.replace(dummy2, common_replacement)
 
         return sig1_replaced == sig2_replaced
->>>>>>> 24a4498c
 
 
 class GridUFunc:
@@ -280,24 +274,20 @@
     map_overlap: bool
 
     def __init__(self, ufunc: Callable, **kwargs):
-<<<<<<< HEAD
+        self.ufunc = ufunc  # type: ignore  # see mypy issue 2427
 
         # Get grid ufunc signature, either from type hints or from kwarg
         sig = kwargs.pop("signature")
         hints = get_type_hints(ufunc, include_extras=True)
-        sig_from_type_hints = _get_signature_from_type_hints(hints)
-        if sig and sig_from_type_hints != "()->()":
+        sig_from_type_hints = Signature.from_type_hints(hints)
+        print(sig)
+        print(sig_from_type_hints)
+        if sig and str(sig_from_type_hints) != "()->()":
             raise ValueError(
                 "Must specify axis positions through only one of either type hints or signature kwarg, not both."
             )
-        self.signature = sig_from_type_hints if sig == "" else sig
-
-        self.ufunc = ufunc
-=======
-        self.ufunc = ufunc  # type: ignore  # see mypy issue 2427
-        signature = kwargs.pop("signature", "")
-        self.signature = Signature(signature)
->>>>>>> 24a4498c
+        self.signature = sig_from_type_hints if sig == "" else Signature(sig)
+
         self.boundary_width = kwargs.pop("boundary_width", None)
         self.dask = kwargs.pop("dask", "forbidden")
         self.map_overlap = kwargs.pop("map_overlap", False)
@@ -498,20 +488,10 @@
         )
 
     # Extract Axes information from signature
-<<<<<<< HEAD
-    # TODO should we move this check to the decorator?
-    (
-        in_dummy_ax_names,
-        out_dummy_ax_names,
-        in_ax_pos,
-        out_ax_pos,
-    ) = _parse_grid_ufunc_signature(signature)
-=======
     if not isinstance(signature, Signature):
         sig = Signature(signature)
     else:
         sig = signature
->>>>>>> 24a4498c
 
     dummy_to_real_axes_mapping = _identify_dummy_axes_with_real_axes(
         sig.in_ax_names, axis

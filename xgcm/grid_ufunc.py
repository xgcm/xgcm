--- conflicted
+++ resolved
@@ -398,11 +398,6 @@
             for ax, width in boundary_width.items()
         }
 
-<<<<<<< HEAD
-        # TODO check if fill_value present in axes
-
-=======
->>>>>>> 4df1119f
         padded_args = grid.pad(
             *args,
             boundary_width=boundary_width_real_axes,
@@ -439,17 +434,6 @@
             for ax_name, width in boundary_width_real_axes.items()
         }
 
-<<<<<<< HEAD
-        def _dict_to_numbered_axes(sizes):
-            return tuple(sizes.values())
-
-        _check_if_length_would_change(out_dummy_ax_names, in_ax_pos, out_ax_pos)
-
-        # Output chunks are the same as input chunks (as we disallowed axis positions for which this is not the case)
-        # TODO first argument only because map_overlap can't handle multiple return values (I think)
-        original_chunksizes = [arg.chunksizes for arg in args]
-        true_chunksizes = original_chunksizes[0]
-=======
         # Disallow situations where shifting axis position would cause chunk size to change
         _check_if_length_would_change(out_dummy_ax_names, in_ax_pos, out_ax_pos)
 
@@ -467,7 +451,6 @@
         # TODO first argument only because map_overlap can't handle multiple return values (I think)
         true_chunksizes = original_chunksizes[0]
         # dask.map_overlap needs chunks in terms of axis number, not axis name (i.e. (chunks, ...), not {str: chunks})
->>>>>>> 4df1119f
         true_chunksizes_per_numpy_axis = _dict_to_numbered_axes(true_chunksizes)
 
         # (we don't need a separate code path using bare map_blocks if boundary_widths are zero because map_overlap just
@@ -595,10 +578,7 @@
     boundary_width_real_axes: Mapping[str, Tuple[int, int]],
     grid: Grid,
 ) -> List[xr.DataArray]:
-<<<<<<< HEAD
-=======
     """Merges in any small floating chunks at the edges that were created by the padding operation"""
->>>>>>> 4df1119f
 
     rechunked_padded_args = []
     for padded_arg, original_arg in zip(padded_args, original_args):
@@ -624,11 +604,7 @@
 ):
     """Calculates the pattern of chunking needed to merge back in small chunks left on boundaries after padding"""
 
-<<<<<<< HEAD
-    # TODO refactor this ugly logic to live elsewhere
-=======
     # Easier to work with width of boundaries in terms of str axis names rather than int axis numbers
->>>>>>> 4df1119f
     boundary_width_dims = {
         _get_dim(grid, da, ax): width for ax, width in boundary_width_real_axes.items()
     }

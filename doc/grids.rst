--- conflicted
+++ resolved
@@ -285,19 +285,12 @@
 
 .. ipython:: python
 
-<<<<<<< HEAD
+    import matplotlib.pyplot as plt
     da = np.sin(ds.x_c * 2 * np.pi / 9)
     print(da)
+    @savefig grid_test_data.png
     da.plot()
-=======
-    import matplotlib.pyplot as plt
-
-    f = np.sin(ds.x_c * 2 * np.pi / 9).rename("f")
-    print(f)
-    @savefig grid_test_data.png
-    f.plot()
     plt.close()
->>>>>>> cb7feccb
 
 We interpolate as follows:
 
@@ -336,17 +329,10 @@
 
 .. ipython:: python
 
-<<<<<<< HEAD
     da2 = da + xr.Dataset(coords={"y": np.arange(1, 3)})["y"]
     da2 = da2.assign_coords(h=da2.y ** 2)
     print(da2)
     grid.interp(da2, "X", keep_coords=True)
-=======
-    f2 = f + xr.Dataset(coords={"y": np.arange(1, 3)})["y"]
-    f2 = f2.assign_coords(h=f2.y**2)
-    print(f2)
-    grid.interp(f2, "X", keep_coords=True)
->>>>>>> cb7feccb
 
 So far we have just discussed simple grids (i.e. regular grids with a single
 face).

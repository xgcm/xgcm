import os

from setuptools import find_packages, setup

here = os.path.dirname(__file__)
with open(os.path.join(here, "README.rst"), encoding="utf-8") as f:
    long_description = f.read()

install_requires = [
    "xarray>=0.20.0",
    "dask",
    "numpy",
    "future",
<<<<<<< HEAD
    "docrep<=0.2.7",
    "typing_extensions >= 3.7",  # python_version < '3.8'
=======
>>>>>>> 3177b795
]
doc_requires = [
    "sphinx",
    "sphinxcontrib-srclinks",
    "sphinx-pangeo-theme",
    "numpydoc",
    "IPython",
    "nbsphinx",
]

extras_require = {
    "complete": install_requires,
    "docs": doc_requires,
}
extras_require["dev"] = extras_require["complete"] + [
    "pytest",
    "pytest-cov",
<<<<<<< HEAD
    "scipy" "flake8",
=======
    "scipy",
    "flake8",
>>>>>>> 3177b795
    "black",
    "codecov",
]

setup(
    name="xgcm",
    description="General Circulation Model Postprocessing with xarray",
    url="https://github.com/xgcm/xgcm",
    author="xgcm Developers",
    author_email="rpa@ldeo.columbia.edu",
    license="MIT",
    classifiers=[
        "Development Status :: 5 - Production/Stable",
        "Intended Audience :: Science/Research",
        "Topic :: Scientific/Engineering",
        "License :: OSI Approved :: MIT License",
        "Operating System :: OS Independent",
        "Programming Language :: Python :: 3.9",
        "Programming Language :: Python :: 3.10",
    ],
    packages=find_packages(exclude=["docs", "tests", "tests.*", "docs.*"]),
    install_requires=install_requires,
    extras_require=extras_require,
    python_requires=">=3.9",
    long_description=long_description,
    long_description_content_type="text/x-rst",
    setup_requires="setuptools_scm",
    use_scm_version={
        "write_to": "xgcm/_version.py",
        "write_to_template": '__version__ = "{version}"',
        "tag_regex": r"^(?P<prefix>v)?(?P<version>[^\+]+)(?P<suffix>.*)?$",
    },
)<|MERGE_RESOLUTION|>--- conflicted
+++ resolved
@@ -11,11 +11,6 @@
     "dask",
     "numpy",
     "future",
-<<<<<<< HEAD
-    "docrep<=0.2.7",
-    "typing_extensions >= 3.7",  # python_version < '3.8'
-=======
->>>>>>> 3177b795
 ]
 doc_requires = [
     "sphinx",
@@ -33,12 +28,8 @@
 extras_require["dev"] = extras_require["complete"] + [
     "pytest",
     "pytest-cov",
-<<<<<<< HEAD
-    "scipy" "flake8",
-=======
     "scipy",
     "flake8",
->>>>>>> 3177b795
     "black",
     "codecov",
 ]

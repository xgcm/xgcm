name: test_env_xgcm
dependencies:
  - python
  - numpy
  - pytest
  - future
  - pip
  - black # we should perhaps move this one back to pip in the future to catch issues related to new black versions
  - pip:
    - docrep<=0.2.7
    - codecov
    - pytest-cov
<<<<<<< HEAD
    - git+https://github.com/pydata/xarray.git
    - git+https://github.com/dask/dask.git
    - git+https://github.com/dask/distributed.git
    - toolz
    - git+https://github.com/numba/numba.git
=======
    - pytest-xdist
    - git+https://github.com/pydata/xarray.git
>>>>>>> 10a11417
<|MERGE_RESOLUTION|>--- conflicted
+++ resolved
@@ -10,13 +10,9 @@
     - docrep<=0.2.7
     - codecov
     - pytest-cov
-<<<<<<< HEAD
+    - pytest-xdist
     - git+https://github.com/pydata/xarray.git
     - git+https://github.com/dask/dask.git
     - git+https://github.com/dask/distributed.git
     - toolz
-    - git+https://github.com/numba/numba.git
-=======
-    - pytest-xdist
-    - git+https://github.com/pydata/xarray.git
->>>>>>> 10a11417
+    - git+https://github.com/numba/numba.git
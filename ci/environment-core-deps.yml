# our test environment for core dependencies only (atm this excludes numba),
# using the latest stable versions of packages.
name: test_env_xgcm
channels:
  - conda-forge
dependencies:
  - codecov
  - dask
  - numpy
  - scipy
  - pip
  - pre-commit
  - pytest
  - pytest-cov
  - pytest-xdist
<<<<<<< HEAD
  - python=3.8
=======
  - python=3.9
>>>>>>> 3177b795
  - xarray
  - typing_extensions<|MERGE_RESOLUTION|>--- conflicted
+++ resolved
@@ -13,10 +13,6 @@
   - pytest
   - pytest-cov
   - pytest-xdist
-<<<<<<< HEAD
-  - python=3.8
-=======
   - python=3.9
->>>>>>> 3177b795
   - xarray
   - typing_extensions